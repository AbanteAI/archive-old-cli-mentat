--- conflicted
+++ resolved
@@ -15,9 +15,6 @@
     ChatCompletionUserMessageParam,
 )
 
-<<<<<<< HEAD
-from mentat.llm_api_handler import count_tokens, get_max_tokens, prompt_tokens
-=======
 from mentat.llm_api_handler import (
     TOKEN_COUNT_WARNING,
     count_tokens,
@@ -25,7 +22,6 @@
     prompt_tokens,
     raise_if_context_exceeds_max,
 )
->>>>>>> fe167fbe
 from mentat.parsers.file_edit import FileEdit
 from mentat.parsers.parser import ParsedLLMResponse
 from mentat.session_context import SESSION_CONTEXT
@@ -167,14 +163,6 @@
                 ]
                 prompt = " ".join(text_prompts)
         else:
-<<<<<<< HEAD
-            parser = config.parser
-            if session_context.config.two_step_edits:
-                prompt = get_two_step_system_prompt()
-            else:
-                prompt = parser.get_system_prompt()
-            prompt_message: ChatCompletionMessageParam = (
-=======
             prompt = ""
 
         if include_code_message:
@@ -187,7 +175,6 @@
                 ),
             )
             _messages = [
->>>>>>> fe167fbe
                 ChatCompletionSystemMessageParam(
                     role="system",
                     content=code_message,
@@ -198,13 +185,21 @@
             if ctx.config.no_parser_prompt:
                 system_prompt = []
             else:
-                parser = ctx.config.parser
-                system_prompt = [
-                    ChatCompletionSystemMessageParam(
-                        role="system",
-                        content=parser.get_system_prompt(),
-                    )
-                ]
+                if ctx.config.two_step_edits:
+                    system_prompt = [
+                        ChatCompletionSystemMessageParam(
+                            role="system",
+                            content=get_two_step_system_prompt(),
+                        )
+                    ]
+                else:
+                    parser = ctx.config.parser
+                    system_prompt = [
+                        ChatCompletionSystemMessageParam(
+                            role="system",
+                            content=parser.get_system_prompt(),
+                        )
+                    ]
 
         return system_prompt + _messages
 
