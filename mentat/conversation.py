--- conflicted
+++ resolved
@@ -4,17 +4,14 @@
 from openai.error import InvalidRequestError, RateLimitError
 from termcolor import cprint
 
-<<<<<<< HEAD
-from mentat.config_manager import ConfigManager, user_config_path
-from mentat.errors import MentatError, UserError
-from mentat.llm_api import (
-=======
-from .code_change import CodeChange
+from mentat.parsers.file_edit import FileEdit
+from mentat.parsers.parser import Parser
+
+# from .code_change import CodeChange
 from .code_file_manager import CodeFileManager
-from .code_context import CodeContext
 from .config_manager import ConfigManager, user_config_path
+from .errors import MentatError, UserError
 from .llm_api import (
->>>>>>> 45eb9956
     CostTracker,
     call_llm_api,
     count_tokens,
@@ -22,10 +19,6 @@
     is_model_available,
     model_context_size,
 )
-from mentat.parsers.file_edit import FileEdit
-from mentat.parsers.parser import Parser
-
-from .code_file_manager import CodeFileManager
 
 
 class Conversation:
@@ -35,15 +28,14 @@
         config: ConfigManager,
         cost_tracker: CostTracker,
         code_file_manager: CodeFileManager,
-        code_context: CodeContext,
     ):
         self.messages = list[dict[str, str]]()
         prompt = parser.get_system_prompt()
         self.add_system_message(prompt)
         self.cost_tracker = cost_tracker
         self.code_file_manager = code_file_manager
-
-        self.code_context = code_context
+        # TODO: code_context will eventually replace code_file_manager
+        self.code_context = self.code_file_manager.code_context
         self.model = config.model()
         if not is_model_available(self.model):
             raise KeyboardInterrupt(
@@ -64,12 +56,6 @@
                     color="yellow",
                 )
 
-<<<<<<< HEAD
-        tokens = count_tokens(
-            code_file_manager.get_code_message(self.model), self.model
-        ) + count_tokens(prompt, self.model)
-=======
->>>>>>> 45eb9956
         context_size = model_context_size(self.model)
         maximum_context = config.maximum_context()
         if maximum_context:
@@ -83,9 +69,13 @@
                 f"Context size for {self.model} is not known. Please set"
                 f" maximum-context in {user_config_path}."
             )
-        system_tokens = count_tokens(system_prompt, self.model)
-        code_context.refresh(max_tokens=context_size - system_tokens - 1000)
-        tokens = system_tokens + code_context.root.count_tokens(self.model, recursive=True)
+        system_tokens = count_tokens(prompt, self.model)
+        # Fill-in the available context with auto-selected features
+        self.code_context.refresh(max_tokens=context_size - system_tokens - 1000)
+
+        tokens = system_tokens + self.code_context.root.count_tokens(
+            self.model, recursive=True
+        )
         if tokens + 1000 > context_size:
             cprint(
                 f"Warning: Included files are close to token limit ({tokens} /"
@@ -133,8 +123,7 @@
         except InvalidRequestError as e:
             raise MentatError(
                 "Something went wrong - invalid request to OpenAI API. OpenAI"
-                " returned:\n"
-                + str(e)
+                " returned:\n" + str(e)
             )
         except RateLimitError as e:
             raise UserError("OpenAI gave a rate limit error:\n" + str(e))
@@ -146,12 +135,7 @@
         self, parser: Parser, config: ConfigManager
     ) -> list[FileEdit]:
         messages = self.messages.copy()
-<<<<<<< HEAD
-        code_message = self.code_file_manager.get_code_message(self.model)
-=======
         code_message = self.code_context.get_code_message()
-
->>>>>>> 45eb9956
         messages.append({"role": "system", "content": code_message})
 
         num_prompt_tokens = get_prompt_token_count(messages, self.model)
