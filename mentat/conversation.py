<<<<<<< HEAD
from __future__ import annotations

from contextvars import ContextVar
=======
import json
import logging
>>>>>>> d9b46e9c
from timeit import default_timer

from openai.error import InvalidRequestError, RateLimitError

from mentat.parsers.file_edit import FileEdit
from mentat.parsers.parser import PARSER, Parser
from tests.conftest import CODE_FILE_MANAGER, SessionStream

from .code_context import CODE_CONTEXT
from .config_manager import CONFIG_MANAGER, user_config_path
from .errors import MentatError, UserError
from .llm_api import (
    COST_TRACKER,
    call_llm_api,
    count_tokens,
    get_prompt_token_count,
    is_model_available,
    model_context_size,
)
from .session_stream import SESSION_STREAM

CONVERSATION: ContextVar[Conversation] = ContextVar("mentat:conversation")


class Conversation:
    def __init__(self):
        config = CONFIG_MANAGER.get()
        self.model = config.model()
        self.messages = list[dict[str, str]]()

    async def display_token_count(self):
        stream = SESSION_STREAM.get()
        parser = PARSER.get()
        code_context = CODE_CONTEXT.get()
        config = CONFIG_MANAGER.get()
        code_file_manager = CODE_FILE_MANAGER.get()

        if not is_model_available(self.model):
            raise MentatError(
                f"Model {self.model} is not available. Please try again with a"
                " different model."
            )
        if "gpt-4" not in self.model:
            await stream.send(
                "Warning: Mentat has only been tested on GPT-4. You may experience"
                " issues with quality. This model may not be able to respond in"
                " mentat's edit format.",
                color="yellow",
            )
            if "gpt-3.5" not in self.model:
                await stream.send(
                    "Warning: Mentat does not know how to calculate costs or context"
                    " size for this model.",
                    color="yellow",
                )

        prompt = parser.get_system_prompt()
        self.add_system_message(prompt)

        code_file_manager.read_all_file_lines()
        tokens = count_tokens(
            await code_context.get_code_message(
                code_file_manager.file_lines, self.model, parser.provide_line_numbers()
            ),
            self.model,
        ) + count_tokens(prompt, self.model)
        context_size = model_context_size(self.model)
        maximum_context = config.maximum_context()
        if maximum_context:
            if context_size:
                context_size = min(context_size, maximum_context)
            else:
                context_size = maximum_context

        if not context_size:
            raise MentatError(
                f"Context size for {self.model} is not known. Please set"
                f" maximum-context in {user_config_path}."
            )
        if context_size and tokens > context_size:
            raise MentatError(
                f"Included files already exceed token limit ({tokens} /"
                f" {context_size}). Please try running again with a reduced"
                " number of files."
            )
        elif tokens + 1000 > context_size:
            await stream.send(
                f"Warning: Included files are close to token limit ({tokens} /"
                f" {context_size}), you may not be able to have a long"
                " conversation.",
                color="red",
            )
        else:
            await stream.send(
                f"File and prompt token count: {tokens} / {context_size}",
                color="cyan",
            )

    def add_system_message(self, message: str):
        self.messages.append({"role": "system", "content": message})

    def add_user_message(self, message: str):
        self.messages.append({"role": "user", "content": message})

    def add_assistant_message(self, message: str):
        self.messages.append({"role": "assistant", "content": message})

    async def _stream_model_response(
        self,
        stream: SessionStream,
        parser: Parser,
        messages: list[dict[str, str]],
    ):
        start_time = default_timer()
        try:
            response = await call_llm_api(messages, self.model)
            await stream.send(
                "Streaming... use control-c to interrupt the model at any point\n"
            )
            async with parser.interrupt_catcher():
                message, file_edits = await parser.stream_and_parse_llm_response(
                    response
                )
        except InvalidRequestError as e:
            raise MentatError(
                "Something went wrong - invalid request to OpenAI API. OpenAI"
                " returned:\n"
                + str(e)
            )
        except RateLimitError as e:
            raise UserError("OpenAI gave a rate limit error:\n" + str(e))

        time_elapsed = default_timer() - start_time
        return (message, file_edits, time_elapsed)

    async def get_model_response(self) -> list[FileEdit]:
        stream = SESSION_STREAM.get()
        code_context = CODE_CONTEXT.get()
        cost_tracker = COST_TRACKER.get()
        code_file_manager = CODE_FILE_MANAGER.get()
        parser = PARSER.get()

        messages = self.messages.copy()

        code_file_manager.read_all_file_lines()
        code_message = await code_context.get_code_message(
            code_file_manager.file_lines, self.model, parser.provide_line_numbers()
        )
        messages.append({"role": "system", "content": code_message})

        num_prompt_tokens = await get_prompt_token_count(messages, self.model)
        message, file_edits, time_elapsed = await self._stream_model_response(
            stream, parser, messages
        )
        await cost_tracker.display_api_call_stats(
            num_prompt_tokens,
            count_tokens(message, self.model),
            self.model,
            time_elapsed,
        )

        transcript_logger = logging.getLogger("transcript")
        messages.append({"role": "assistant", "content": message})
        transcript_logger.info(json.dumps({"messages": messages}))

        self.add_assistant_message(message)
        return file_edits<|MERGE_RESOLUTION|>--- conflicted
+++ resolved
@@ -1,11 +1,8 @@
-<<<<<<< HEAD
 from __future__ import annotations
 
-from contextvars import ContextVar
-=======
 import json
 import logging
->>>>>>> d9b46e9c
+from contextvars import ContextVar
 from timeit import default_timer
 
 from openai.error import InvalidRequestError, RateLimitError
