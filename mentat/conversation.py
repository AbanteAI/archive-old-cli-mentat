from __future__ import annotations

import json
import logging
from enum import Enum
from timeit import default_timer

from openai.error import InvalidRequestError

from mentat.parsers.file_edit import FileEdit
from mentat.parsers.parser import Parser
from mentat.session_context import SESSION_CONTEXT

<<<<<<< HEAD
from .config_manager import ConfigManager, user_config_path
from .errors import MentatError, UserError
=======
from .code_context import CODE_CONTEXT
from .config_manager import CONFIG_MANAGER, user_config_path
from .errors import MentatError
>>>>>>> 8e3eca60
from .llm_api import (
    call_llm_api,
    count_tokens,
    get_prompt_token_count,
    is_model_available,
    model_context_size,
)
from .session_stream import SessionStream


class MessageRole(Enum):
    System = "system"
    User = "user"
    Assistant = "assistant"


class Conversation:
    max_tokens: int

    def __init__(self, config: ConfigManager, parser: Parser):
        self.model = config.model()
        self.messages = list[dict[str, str]]()

        # This contain the messages the user actually sends and the messages the model output
        # along with a snapshot of exactly what the model got before that message
        self.literal_messages = list[tuple[str, list[dict[str, str]] | None]]()

        prompt = parser.get_system_prompt()
        self.add_message(MessageRole.System, prompt)

    async def display_token_count(self):
        session_context = SESSION_CONTEXT.get()
        stream = session_context.stream
        config = session_context.config
        code_context = session_context.code_context
        parser = session_context.parser

        if not is_model_available(self.model):
            raise MentatError(
                f"Model {self.model} is not available. Please try again with a"
                " different model."
            )
        if "gpt-4" not in self.model:
            await stream.send(
                "Warning: Mentat has only been tested on GPT-4. You may experience"
                " issues with quality. This model may not be able to respond in"
                " mentat's edit format.",
                color="yellow",
            )
            if "gpt-3.5" not in self.model:
                await stream.send(
                    "Warning: Mentat does not know how to calculate costs or context"
                    " size for this model.",
                    color="yellow",
                )
        prompt = parser.get_system_prompt()
        context_size = model_context_size(self.model)
        maximum_context = config.maximum_context()
        if maximum_context:
            if context_size:
                context_size = min(context_size, maximum_context)
            else:
                context_size = maximum_context
        tokens = count_tokens(
            await code_context.get_code_message("", self.model, max_tokens=0),
            self.model,
        ) + count_tokens(prompt, self.model)

        if not context_size:
            raise MentatError(
                f"Context size for {self.model} is not known. Please set"
                f" maximum-context in {user_config_path}."
            )
        else:
            self.max_tokens = context_size
        if context_size and tokens > context_size:
            raise MentatError(
                f"Included files already exceed token limit ({tokens} /"
                f" {context_size}). Please try running again with a reduced"
                " number of files."
            )
        elif tokens + 1000 > context_size:
            await stream.send(
                f"Warning: Included files are close to token limit ({tokens} /"
                f" {context_size}), you may not be able to have a long"
                " conversation.",
                color="red",
            )
        else:
            await stream.send(
                f"Prompt and included files token count: {tokens} / {context_size}",
                color="cyan",
            )

    # The transcript logger logs tuples containing the actual message sent by the user or LLM
    # and (for LLM messages) the LLM conversation that led to that LLM response
    def add_user_message(self, message: str):
        """Used for actual user input messages"""
        transcript_logger = logging.getLogger("transcript")
        transcript_logger.info(json.dumps((message, None)))
        self.literal_messages.append((message, None))
        self.add_message(MessageRole.User, message)

    def add_model_message(self, message: str, messages_snapshot: list[dict[str, str]]):
        """Used for actual model output messages"""
        transcript_logger = logging.getLogger("transcript")
        transcript_logger.info(json.dumps((message, messages_snapshot)))
        self.literal_messages.append((message, messages_snapshot))
        self.add_message(MessageRole.Assistant, message)

    def add_message(self, role: MessageRole, message: str):
        """Used for adding messages to the models conversation"""
        self.messages.append({"role": role.value, "content": message})

    async def _stream_model_response(
        self,
        stream: SessionStream,
        parser: Parser,
        messages: list[dict[str, str]],
    ):
        start_time = default_timer()
        try:
            response = await call_llm_api(messages, self.model)
            await stream.send(
                "Streaming... use control-c to interrupt the model at any point\n"
            )
            async with parser.interrupt_catcher():
                parsedLLMResponse = await parser.stream_and_parse_llm_response(response)
        except InvalidRequestError as e:
            raise MentatError(
                "Something went wrong - invalid request to OpenAI API. OpenAI"
                " returned:\n"
                + str(e)
            )

        time_elapsed = default_timer() - start_time
        return (parsedLLMResponse, time_elapsed)

    async def get_model_response(self) -> list[FileEdit]:
        session_context = SESSION_CONTEXT.get()
        stream = session_context.stream
        code_context = session_context.code_context
        parser = session_context.parser
        cost_tracker = session_context.cost_tracker

        messages_snapshot = self.messages.copy()

        # Rebuild code context with active code and available tokens
        conversation_history = "\n".join([m["content"] for m in messages_snapshot])
        tokens = count_tokens(conversation_history, self.model)
        response_buffer = 1000
        code_message = await code_context.get_code_message(
            messages_snapshot[-1]["content"],
            self.model,
            self.max_tokens - tokens - response_buffer,
        )
        messages_snapshot.append({"role": "system", "content": code_message})

        await code_context.display_features()
        num_prompt_tokens = await get_prompt_token_count(messages_snapshot, self.model)
        parsedLLMResponse, time_elapsed = await self._stream_model_response(
            stream, parser, messages_snapshot
        )
        await cost_tracker.display_api_call_stats(
            num_prompt_tokens,
            count_tokens(parsedLLMResponse.full_response, self.model),
            self.model,
            time_elapsed,
        )

        messages_snapshot.append(
            {"role": "assistant", "content": parsedLLMResponse.full_response}
        )
        self.add_model_message(parsedLLMResponse.full_response, messages_snapshot)
        return parsedLLMResponse.file_edits<|MERGE_RESOLUTION|>--- conflicted
+++ resolved
@@ -11,14 +11,8 @@
 from mentat.parsers.parser import Parser
 from mentat.session_context import SESSION_CONTEXT
 
-<<<<<<< HEAD
 from .config_manager import ConfigManager, user_config_path
-from .errors import MentatError, UserError
-=======
-from .code_context import CODE_CONTEXT
-from .config_manager import CONFIG_MANAGER, user_config_path
 from .errors import MentatError
->>>>>>> 8e3eca60
 from .llm_api import (
     call_llm_api,
     count_tokens,
