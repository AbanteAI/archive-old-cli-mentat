from __future__ import annotations

import asyncio
import json
import logging
import subprocess
from typing import List, Optional

from openai import RateLimitError
from openai.types.chat import (
    ChatCompletionAssistantMessageParam,
    ChatCompletionContentPartParam,
    ChatCompletionMessageParam,
    ChatCompletionSystemMessageParam,
    ChatCompletionUserMessageParam,
)

from mentat.llm_api_handler import (
    TOKEN_COUNT_WARNING,
    count_tokens,
    get_max_tokens,
    prompt_tokens,
    raise_if_context_exceeds_max,
)
from mentat.parsers.file_edit import FileEdit
from mentat.parsers.parser import ParsedLLMResponse
from mentat.session_context import SESSION_CONTEXT
from mentat.transcripts import ModelMessage, TranscriptMessage, UserMessage
from mentat.utils import add_newline


class MentatAssistantMessageParam(ChatCompletionAssistantMessageParam):
    parsed_llm_response: ParsedLLMResponse


class Conversation:
    def __init__(self):
        self._messages = list[ChatCompletionMessageParam]()

        # This contains a list of messages used for transcripts
        self.literal_messages = list[TranscriptMessage]()

    # The transcript logger logs tuples containing the actual message sent by the user or LLM
    # and (for LLM messages) the LLM conversation that led to that LLM response
    def add_transcript_message(self, transcript_message: TranscriptMessage):
        transcript_logger = logging.getLogger("transcript")
        transcript_logger.info(json.dumps(transcript_message))
        self.literal_messages.append(transcript_message)

    def add_user_message(self, message: str, image: Optional[str] = None):
        """Used for actual user input messages"""
        content: List[ChatCompletionContentPartParam] | str = message
        if image:
            content = [
                {
                    "type": "text",
                    "text": message,
                },
                {
                    "type": "image_url",
                    "image_url": {
                        "url": image,
                    },
                },
            ]
        self.add_transcript_message(UserMessage(message=content, prior_messages=None))
        self.add_message(ChatCompletionUserMessageParam(role="user", content=content))

    def add_model_message(
        self,
        message: str,
        messages_snapshot: list[ChatCompletionMessageParam],
        parsed_llm_response: ParsedLLMResponse,
    ):
        """Used for actual model output messages"""
        self.add_transcript_message(ModelMessage(message=message, prior_messages=messages_snapshot))
        self.add_message(
            MentatAssistantMessageParam(
                parsed_llm_response=parsed_llm_response,
                role="assistant",
                content=message,
            )
        )

    def add_message(self, message: ChatCompletionMessageParam):
        """Used for adding messages to the models conversation. Does not add a left-side message to the transcript!"""
        self._messages.append(message)

    async def count_tokens(
        self,
        system_prompt: Optional[list[ChatCompletionMessageParam]] = None,
        include_code_message: bool = False,
    ) -> int:
        _messages = await self.get_messages(system_prompt=system_prompt, include_code_message=include_code_message)
        model = SESSION_CONTEXT.get().config.model
        return prompt_tokens(_messages, model)

    async def get_messages(
        self,
        system_prompt: Optional[list[ChatCompletionMessageParam]] = None,
        include_parsed_llm_responses: bool = False,
        include_code_message: bool = False,
    ) -> list[ChatCompletionMessageParam]:
        """Returns the messages in the conversation. The system message may change throughout
        the conversation and messages may contain additional metadata not supported by the API,
        so it is important to access the messages through this method.
        """
        ctx = SESSION_CONTEXT.get()

        _messages = [
            (  # Remove metadata from messages by default
                ChatCompletionAssistantMessageParam(role=msg["role"], content=msg.get("content"))
                if msg["role"] == "assistant" and include_parsed_llm_responses is False
                else msg
            )
            for msg in self._messages.copy()
        ]

        if len(_messages) > 0 and _messages[-1].get("role") == "user":
            prompt = _messages[-1].get("content")
            if isinstance(prompt, list):
                text_prompts = [p.get("text", "") for p in prompt if p.get("type") == "text"]
                prompt = " ".join(text_prompts)
        else:
            prompt = ""

        if include_code_message:
            code_message = await ctx.code_context.get_code_message(
                prompt_tokens(_messages, ctx.config.model),
                prompt=(
                    prompt  # Prompt can be image as well as text
                    if isinstance(prompt, str)
                    else ""
                ),
            )
            _messages = [
                ChatCompletionSystemMessageParam(
                    role="system",
                    content=code_message,
                )
            ] + _messages

        if system_prompt is None:
            if ctx.config.no_parser_prompt:
                system_prompt = []
            else:
                parser = ctx.config.parser
                system_prompt = [
                    ChatCompletionSystemMessageParam(
                        role="system",
                        content=parser.get_system_prompt(),
                    )
                ]

        return system_prompt + _messages

    def clear_messages(self) -> None:
        """Clears the messages in the conversation"""
        self._messages = list[ChatCompletionMessageParam]()

    async def _stream_model_response(
        self,
        messages: list[ChatCompletionMessageParam],
    ) -> ParsedLLMResponse:
        session_context = SESSION_CONTEXT.get()
        stream = session_context.stream
        code_file_manager = session_context.code_file_manager
        config = session_context.config
        parser = config.parser
        llm_api_handler = session_context.llm_api_handler
        cost_tracker = session_context.cost_tracker

        stream.send(
            None,
            channel="loading",
        )
        response = await llm_api_handler.call_llm_api(
            messages,
            config.model,
            stream=True,
            response_format=parser.response_format(),
        )
        stream.send(
            None,
            channel="loading",
            terminate=True,
        )

        num_prompt_tokens = prompt_tokens(messages, config.model)
        stream.send(f"Total token count: {num_prompt_tokens}", style="info")
        if num_prompt_tokens > TOKEN_COUNT_WARNING:
            stream.send(
                "Warning: LLM performance drops off rapidly at large context sizes. Use"
                " /clear to clear context or use /exclude to exclude any uneccessary"
                " files.",
                style="warning",
            )

        stream.send("Streaming...\n")
        async with stream.interrupt_catcher(parser.shutdown):
            parsed_llm_response = await parser.stream_and_parse_llm_response(add_newline(response.stream()))

        # Sampler and History require previous_file_lines
        for file_edit in parsed_llm_response.file_edits:
<<<<<<< HEAD
            file_edit.previous_file_lines = code_file_manager.file_lines.get(file_edit.file_path, [])

        # sleep so that if the stream was interrupted the Spice async generator will run it's finally block,
        # logging the last API call
        await asyncio.sleep(0.01)
        cost_tracker.display_last_api_call()
=======
            file_edit.previous_file_lines = code_file_manager.file_lines.get(file_edit.file_path, []).copy()
        if not parsed_llm_response.interrupted:
            cost_tracker.display_last_api_call()
        else:
            # Generator doesn't log the api call if we interrupt it
            cost_tracker.log_api_call_stats(
                num_prompt_tokens,
                count_tokens(parsed_llm_response.full_response, config.model, full_message=False),
                config.model,
                display=True,
            )
>>>>>>> ba714d5d

        messages.append(
            ChatCompletionAssistantMessageParam(role="assistant", content=parsed_llm_response.full_response)
        )
        self.add_model_message(parsed_llm_response.full_response, messages, parsed_llm_response)

        return parsed_llm_response

    async def get_model_response(self) -> ParsedLLMResponse:
        session_context = SESSION_CONTEXT.get()
        stream = session_context.stream
        config = session_context.config

        messages_snapshot = await self.get_messages(include_code_message=True)
        tokens_used = prompt_tokens(messages_snapshot, config.model)
        raise_if_context_exceeds_max(tokens_used)

        try:
            response = await self._stream_model_response(messages_snapshot)
        except RateLimitError:
            stream.send(
                "Rate limit error received from OpenAI's servers using model"
                f' {config.model}.\nUse "/config model <model_name>" to switch to a'
                " different model.",
                style="error",
            )
            return ParsedLLMResponse("", "", list[FileEdit]())
        return response

    async def remaining_context(self) -> int | None:
        ctx = SESSION_CONTEXT.get()
        return get_max_tokens() - prompt_tokens(await self.get_messages(), ctx.config.model)

    async def can_add_to_context(self, message: str) -> bool:
        """
        Whether or not the model has enough context remaining to add this message.
        Will take token buffer into account and uses full_message=True.
        """
        ctx = SESSION_CONTEXT.get()

        remaining_context = await self.remaining_context()
        return (
            remaining_context is not None
            and remaining_context - count_tokens(message, ctx.config.model, full_message=True) - ctx.config.token_buffer
            > 0
        )

    async def run_command(self, command: list[str]) -> bool:
        """
        Runs a command and, if there is room, adds the output to the conversation under the 'system' role.
        """
        ctx = SESSION_CONTEXT.get()

        ctx.stream.send("Running command: ", end="", style="info")
        ctx.stream.send(" ".join(command), style="warning")
        ctx.stream.send("Command output:", style="info")

        try:
            process = subprocess.Popen(
                command,
                cwd=ctx.cwd,
                text=True,
                stdout=subprocess.PIPE,
                stderr=subprocess.STDOUT,
            )
            output = list[str]()
            while True:
                if process.stdout is None:
                    break
                line = process.stdout.readline()
                if not line:
                    break
                output.append(line)
                ctx.stream.send(line, end="")
                # This gives control back to the asyncio event loop so we can actually print what we sent
                # Unfortunately asyncio.sleep(0) won't work https://stackoverflow.com/a/74505785
                # Note: if subprocess doesn't flush, output can't and won't be streamed.
                await asyncio.sleep(0.01)
        except FileNotFoundError:
            output = [f"Invalid command: {' '.join(command)}"]
            ctx.stream.send(output[0])
        output = "".join(output)
        message = f"Command ran:\n{' '.join(command)}\nCommand output:\n{output}"

        if await self.can_add_to_context(message):
            self.add_message(ChatCompletionSystemMessageParam(role="system", content=message))
            ctx.stream.send("Successfully added command output to model context.", style="success")
            return True
        else:
            ctx.stream.send(
                "Not enough tokens remaining in model's context to add command output" " to model context.",
                style="error",
            )
            return False

    def _get_user_message(self, message: ChatCompletionUserMessageParam) -> str:
        if not message["content"]:
            return ""
        elif isinstance(message["content"], str):
            return message["content"]
        else:
            full = ""
            for part in message["content"]:
                if part["type"] == "text":
                    full += part["text"]
            return full

    def amend(self) -> Optional[str]:
        for i, message in reversed(list(enumerate(self._messages))):
            if message["role"] == "user" and self._get_user_message(message):
                self._messages = self._messages[:i]
                return self._get_user_message(message)<|MERGE_RESOLUTION|>--- conflicted
+++ resolved
@@ -202,26 +202,13 @@
 
         # Sampler and History require previous_file_lines
         for file_edit in parsed_llm_response.file_edits:
-<<<<<<< HEAD
-            file_edit.previous_file_lines = code_file_manager.file_lines.get(file_edit.file_path, [])
-
+            file_edit.previous_file_lines = code_file_manager.file_lines.get(file_edit.file_path, []).copy()
+
+        # TODO: this is janky come up with better solution
         # sleep so that if the stream was interrupted the Spice async generator will run it's finally block,
         # logging the last API call
         await asyncio.sleep(0.01)
         cost_tracker.display_last_api_call()
-=======
-            file_edit.previous_file_lines = code_file_manager.file_lines.get(file_edit.file_path, []).copy()
-        if not parsed_llm_response.interrupted:
-            cost_tracker.display_last_api_call()
-        else:
-            # Generator doesn't log the api call if we interrupt it
-            cost_tracker.log_api_call_stats(
-                num_prompt_tokens,
-                count_tokens(parsed_llm_response.full_response, config.model, full_message=False),
-                config.model,
-                display=True,
-            )
->>>>>>> ba714d5d
 
         messages.append(
             ChatCompletionAssistantMessageParam(role="assistant", content=parsed_llm_response.full_response)
