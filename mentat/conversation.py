from __future__ import annotations

import json
import logging
from timeit import default_timer
from typing import TYPE_CHECKING, List, Optional

from openai import RateLimitError
from openai.types.chat import (
    ChatCompletionAssistantMessageParam,
    ChatCompletionContentPartParam,
    ChatCompletionMessageParam,
    ChatCompletionSystemMessageParam,
    ChatCompletionUserMessageParam,
)

from mentat.errors import MentatError
from mentat.llm_api_handler import conversation_tokens, count_tokens, model_context_size
from mentat.session_context import SESSION_CONTEXT
from mentat.transcripts import ModelMessage, TranscriptMessage, UserMessage
from mentat.utils import add_newline

if TYPE_CHECKING:
    from mentat.parsers.file_edit import FileEdit


class Conversation:
    max_tokens: int

    def __init__(self):
        self._messages = list[ChatCompletionMessageParam]()

        # This contains a list of messages used for transcripts
        self.literal_messages = list[TranscriptMessage]()

    async def display_token_count(self):
        session_context = SESSION_CONTEXT.get()
        stream = session_context.stream
        config = session_context.config
        code_context = session_context.code_context
        llm_api_handler = session_context.llm_api_handler

        if not await llm_api_handler.is_model_available(config.model):
            raise MentatError(
                f"Model {config.model} is not available. Please try again with a"
                " different model."
            )
        if "gpt-4" not in config.model:
            stream.send(
                "Warning: Mentat has only been tested on GPT-4. You may experience"
                " issues with quality. This model may not be able to respond in"
                " mentat's edit format.",
                color="yellow",
            )
            if "gpt-3.5" not in config.model:
                stream.send(
                    "Warning: Mentat does not know how to calculate costs or context"
                    " size for this model.",
                    color="yellow",
                )

        context_size = model_context_size(config.model)
        maximum_context = config.maximum_context
        if maximum_context:
            if context_size:
                context_size = min(context_size, maximum_context)
            else:
                context_size = maximum_context

        messages = self.get_messages() + [
            ChatCompletionSystemMessageParam(
                role="system",
                content=await code_context.get_code_message("", max_tokens=0),
            )
        ]
        tokens = conversation_tokens(
            messages,
            config.model,
        )

        if not context_size:
            raise MentatError(
                f"Context size for {config.model} is not known. Please set"
                " maximum-context with `/config maximum_context value`."
            )
        else:
            self.max_tokens = context_size
        if context_size and tokens > context_size:
            raise MentatError(
                f"Included files already exceed token limit ({tokens} /"
                f" {context_size}). Please try running again with a reduced"
                " number of files."
            )
        elif tokens + 1000 > context_size:
            stream.send(
                f"Warning: Included files are close to token limit ({tokens} /"
                f" {context_size}), you may not be able to have a long"
                " conversation.",
                color="red",
            )
        else:
            stream.send(
                f"Prompt and included files token count: {tokens} / {context_size}",
                color="cyan",
            )

    # The transcript logger logs tuples containing the actual message sent by the user or LLM
    # and (for LLM messages) the LLM conversation that led to that LLM response
    def add_user_message(self, message: str, image: Optional[str] = None):
        """Used for actual user input messages"""
        content: List[ChatCompletionContentPartParam] = [
            {
                "type": "text",
                "text": message,
            },
        ]
        if image:
            content.append(
                {
                    "type": "image_url",
                    "image_url": {
                        "url": image,
                    },
                },
            )
        transcript_logger = logging.getLogger("transcript")
        transcript_logger.info(
            json.dumps(UserMessage(message=content, prior_messages=None))
        )
        self.literal_messages.append(UserMessage(message=content, prior_messages=None))
        self.add_message(ChatCompletionUserMessageParam(role="user", content=content))

    def add_model_message(
        self, message: str, messages_snapshot: list[ChatCompletionMessageParam]
    ):
        """Used for actual model output messages"""
        transcript_logger = logging.getLogger("transcript")
        transcript_logger.info(
            json.dumps(ModelMessage(message=message, prior_messages=messages_snapshot))
        )
        self.literal_messages.append(
            ModelMessage(message=message, prior_messages=messages_snapshot)
        )
        self.add_message(
            ChatCompletionAssistantMessageParam(role="assistant", content=message)
        )

    def add_message(self, message: ChatCompletionMessageParam):
        """Used for adding messages to the models conversation"""
        self._messages.append(message)

    def get_messages(self) -> list[ChatCompletionMessageParam]:
        """Returns the messages in the conversation. The system message may change throughout
        the conversation so it is important to access the messages through this method.
        """
        session_context = SESSION_CONTEXT.get()
        config = session_context.config
        if config.no_parser_prompt:
            return self._messages
        else:
            parser = config.parser
            prompt = parser.get_system_prompt()
            prompt_message: ChatCompletionMessageParam = (
                ChatCompletionSystemMessageParam(
                    role="system",
                    content=prompt,
                )
            )
            return [prompt_message] + self._messages.copy()

    def clear_messages(self) -> None:
        """Clears the messages in the conversation"""
        self._messages = list[ChatCompletionMessageParam]()

    async def _stream_model_response(
        self,
        messages: list[ChatCompletionMessageParam],
        loading_multiplier: float = 0.0,
    ):
        session_context = SESSION_CONTEXT.get()
        stream = session_context.stream
        config = session_context.config
<<<<<<< HEAD
        try:
            response = await call_llm_api(messages, config.model, **parser.api_kwargs())
=======
        parser = config.parser
        llm_api_handler = session_context.llm_api_handler

        start_time = default_timer()

        num_prompt_tokens = conversation_tokens(messages, config.model)
        token_buffer = 500
        context_size = model_context_size(config.model)
        if context_size:
            if num_prompt_tokens > context_size - token_buffer:
                stream.send(
                    f"Warning: {config.model} has a maximum context length of"
                    f" {context_size} tokens. Attempting to run anyway:",
                    color="yellow",
                )

        if loading_multiplier:
>>>>>>> 650bb04d
            stream.send(
                "Sending query and context to LLM",
                channel="loading",
                progress=50 * loading_multiplier,
            )
        response = await llm_api_handler.call_llm_api(
            messages, config.model, stream=True
        )
        if loading_multiplier:
            stream.send(
                None,
                channel="loading",
                progress=50 * loading_multiplier,
                terminate=True,
            )

        stream.send(f"Total token count: {num_prompt_tokens}", color="cyan")
        stream.send("Streaming... use control-c to interrupt the model at any point\n")
        async with parser.interrupt_catcher():
            parsed_llm_response = await parser.stream_and_parse_llm_response(
                add_newline(response)
            )

        time_elapsed = default_timer() - start_time
        return (parsed_llm_response, time_elapsed, num_prompt_tokens)

    async def get_model_response(self) -> list[FileEdit]:
        session_context = SESSION_CONTEXT.get()
        stream = session_context.stream
        config = session_context.config
        code_context = session_context.code_context
        cost_tracker = session_context.cost_tracker

        messages_snapshot = self.get_messages()

        # Rebuild code context with active code and available tokens
        tokens = conversation_tokens(messages_snapshot, config.model)
        response_buffer = 1000

        loading_multiplier = 1.0 if config.auto_context else 0.0
        try:
            prompt = messages_snapshot[-1]["content"]
            code_message = await code_context.get_code_message(
                (
                    # Prompt can be image as well as text
                    prompt
                    if isinstance(prompt, str)
                    else ""
                ),
                self.max_tokens - tokens - response_buffer,
                loading_multiplier=0.5 * loading_multiplier,
            )
            messages_snapshot.append(
                ChatCompletionSystemMessageParam(role="system", content=code_message)
            )
            response = await self._stream_model_response(
                messages_snapshot,
                loading_multiplier=0.5 * loading_multiplier,
            )
            parsed_llm_response, time_elapsed, num_prompt_tokens = response
        except RateLimitError:
            stream.send(
                "Rate limit recieved from OpenAI's servers using model"
                f' {config.model}.\nUse "/config model <model_name>" to switch to a'
                " different model.",
                color="light_red",
            )
            return []
        finally:
            if loading_multiplier:
                stream.send(None, channel="loading", terminate=True)

        cost_tracker.display_api_call_stats(
            num_prompt_tokens,
            count_tokens(
                parsed_llm_response.full_response, config.model, full_message=True
            ),
            config.model,
            time_elapsed,
        )

        messages_snapshot.append(
            ChatCompletionAssistantMessageParam(
                role="assistant", content=parsed_llm_response.full_response
            )
        )
        self.add_model_message(parsed_llm_response.full_response, messages_snapshot)
        return parsed_llm_response.file_edits<|MERGE_RESOLUTION|>--- conflicted
+++ resolved
@@ -180,10 +180,6 @@
         session_context = SESSION_CONTEXT.get()
         stream = session_context.stream
         config = session_context.config
-<<<<<<< HEAD
-        try:
-            response = await call_llm_api(messages, config.model, **parser.api_kwargs())
-=======
         parser = config.parser
         llm_api_handler = session_context.llm_api_handler
 
@@ -201,14 +197,16 @@
                 )
 
         if loading_multiplier:
->>>>>>> 650bb04d
             stream.send(
                 "Sending query and context to LLM",
                 channel="loading",
                 progress=50 * loading_multiplier,
             )
         response = await llm_api_handler.call_llm_api(
-            messages, config.model, stream=True
+            messages,
+            config.model,
+            stream=True,
+            response_format=parser.response_format(),
         )
         if loading_multiplier:
             stream.send(
