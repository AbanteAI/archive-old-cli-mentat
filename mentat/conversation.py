--- conflicted
+++ resolved
@@ -5,11 +5,8 @@
 from timeit import default_timer
 from typing import TYPE_CHECKING
 
-<<<<<<< HEAD
+from openai import RateLimitError
 from openai.types.chat import ChatCompletionMessageParam
-=======
-from openai.error import RateLimitError
->>>>>>> 26749b4a
 
 from mentat.errors import MentatError
 from mentat.llm_api_handler import (
@@ -19,22 +16,10 @@
     model_context_size,
 )
 from mentat.session_context import SESSION_CONTEXT
-<<<<<<< HEAD
 from mentat.utils import add_newline
 
 if TYPE_CHECKING:
     from mentat.parsers.file_edit import FileEdit
-=======
-
-if TYPE_CHECKING:
-    from mentat.parsers.file_edit import FileEdit
-
-
-class MessageRole(Enum):
-    System = "system"
-    User = "user"
-    Assistant = "assistant"
->>>>>>> 26749b4a
 
 
 class Conversation:
@@ -165,61 +150,48 @@
 
     async def _stream_model_response(
         self,
-<<<<<<< HEAD
         messages: list[ChatCompletionMessageParam],
-=======
-        messages: list[dict[str, str]],
         loading_multiplier: float = 0.0,
->>>>>>> 26749b4a
     ):
         session_context = SESSION_CONTEXT.get()
         stream = session_context.stream
         config = session_context.config
         parser = config.parser
-<<<<<<< HEAD
-        stream = session_context.stream
         llm_api_handler = session_context.llm_api_handler
 
         start_time = default_timer()
+
+        num_prompt_tokens = get_prompt_token_count(messages, config.model)
+        if loading_multiplier:
+            stream.send(
+                "Sending query and context to LLM",
+                channel="loading",
+                progress=50 * loading_multiplier,
+            )
         response = await llm_api_handler.call_llm_api(
             messages, config.model, stream=True
         )
-
+        if loading_multiplier:
+            stream.send(
+                None,
+                channel="loading",
+                progress=50 * loading_multiplier,
+                terminate=True,
+            )
+
+        stream.send(f"Total token count: {num_prompt_tokens}", color="cyan")
         stream.send("Streaming... use control-c to interrupt the model at any point\n")
         async with parser.interrupt_catcher():
             parsed_llm_response = await parser.stream_and_parse_llm_response(
                 add_newline(response)
-=======
-        num_prompt_tokens = get_prompt_token_count(messages, config.model)
-        if loading_multiplier:
-            stream.send(
-                "Sending query and context to LLM",
-                channel="loading",
-                progress=50 * loading_multiplier,
-            )
-        response = await call_llm_api(messages, config.model)
-        if loading_multiplier:
-            stream.send(
-                None,
-                channel="loading",
-                progress=50 * loading_multiplier,
-                terminate=True,
->>>>>>> 26749b4a
-            )
-        stream.send(f"Total token count: {num_prompt_tokens}", color="cyan")
-        stream.send("Streaming... use control-c to interrupt the model at any point\n")
-        async with parser.interrupt_catcher():
-            parsedLLMResponse = await parser.stream_and_parse_llm_response(response)
+            )
 
         time_elapsed = default_timer() - start_time
-<<<<<<< HEAD
-        return (parsed_llm_response, time_elapsed)
-=======
-        return (parsedLLMResponse, time_elapsed, num_prompt_tokens)
->>>>>>> 26749b4a
+        return (parsed_llm_response, time_elapsed, num_prompt_tokens)
 
     async def get_model_response(self) -> list[FileEdit]:
         session_context = SESSION_CONTEXT.get()
+        stream = session_context.stream
         config = session_context.config
         code_context = session_context.code_context
         cost_tracker = session_context.cost_tracker
@@ -229,29 +201,17 @@
         # Rebuild code context with active code and available tokens
         tokens = conversation_tokens(messages_snapshot, config.model)
         response_buffer = 1000
-<<<<<<< HEAD
-        prompt = messages_snapshot[-1]["content"]
-        code_message = await code_context.get_code_message(
-            (
-                # Prompt can be image as well as text
-                prompt
-                if isinstance(prompt, str)
-                else ""
-            ),
-            self.max_tokens - tokens - response_buffer,
-        )
-        messages_snapshot.append({"role": "system", "content": code_message})
-
-        code_context.display_features()
-        num_prompt_tokens = get_prompt_token_count(messages_snapshot, config.model)
-        parsedLLMResponse, time_elapsed = await self._stream_model_response(
-            messages_snapshot
-        )
-=======
+
         loading_multiplier = 1.0 if config.auto_context else 0.0
         try:
+            prompt = messages_snapshot[-1]["content"]
             code_message = await code_context.get_code_message(
-                messages_snapshot[-1]["content"],
+                (
+                    # Prompt can be image as well as text
+                    prompt
+                    if isinstance(prompt, str)
+                    else ""
+                ),
                 self.max_tokens - tokens - response_buffer,
                 loading_multiplier=0.5 * loading_multiplier,
             )
@@ -260,7 +220,7 @@
                 messages_snapshot,
                 loading_multiplier=0.5 * loading_multiplier,
             )
-            parsedLLMResponse, time_elapsed, num_prompt_tokens = response
+            parsed_llm_response, time_elapsed, num_prompt_tokens = response
         except RateLimitError:
             stream.send(
                 "Rate limit recieved from OpenAI's servers using model"
@@ -272,11 +232,11 @@
         finally:
             if loading_multiplier:
                 stream.send(None, channel="loading", terminate=True)
->>>>>>> 26749b4a
+
         cost_tracker.display_api_call_stats(
             num_prompt_tokens,
             count_tokens(
-                parsedLLMResponse.full_response, config.model, full_message=True
+                parsed_llm_response.full_response, config.model, full_message=True
             ),
             config.model,
             time_elapsed,
@@ -285,8 +245,8 @@
         messages_snapshot.append(
             {
                 "role": "assistant",
-                "content": parsedLLMResponse.full_response,
+                "content": parsed_llm_response.full_response,
             }
         )
-        self.add_model_message(parsedLLMResponse.full_response, messages_snapshot)
-        return parsedLLMResponse.file_edits+        self.add_model_message(parsed_llm_response.full_response, messages_snapshot)
+        return parsed_llm_response.file_edits