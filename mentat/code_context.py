--- conflicted
+++ resolved
@@ -121,34 +121,15 @@
 
         code_message += ["Code Files:\n"]
 
-<<<<<<< HEAD
-        # Get auto included features
-        if config.auto_context_tokens > 0 and prompt:
-            meta_tokens = count_tokens(
-                "\n".join(code_message), model, full_message=True
-            )
-
-            # Calculate user included features token size
-            include_files_message = get_code_message_from_features(
-                [
-                    feature
-                    for file_features in self.include_files.values()
-                    for feature in file_features
-                ]
-            )
-            include_files_tokens = count_tokens(
-                "\n".join(include_files_message), model, full_message=False
-            )
-=======
-        # Calculate user included features token size
-        include_features = [feature for file_features in self.include_files.values() for feature in file_features]
-
         # Get auto included features
         if config.auto_context_tokens > 0 and prompt:
             meta_tokens = count_tokens("\n".join(code_message), model, full_message=True)
-            include_files_message = get_code_message_from_features(include_features)
+
+            # Calculate user included features token size
+            include_files_message = get_code_message_from_features(
+                [feature for file_features in self.include_files.values() for feature in file_features]
+            )
             include_files_tokens = count_tokens("\n".join(include_files_message), model, full_message=False)
->>>>>>> f0edb8de
 
             tokens_used = prompt_tokens + meta_tokens + include_files_tokens
             auto_tokens = min(
@@ -156,27 +137,12 @@
                 config.auto_context_tokens,
             )
             features = self.get_all_features()
-            feature_filter = DefaultFilter(
-                auto_tokens,
-                prompt,
-                expected_edits,
-            )
-<<<<<<< HEAD
+            feature_filter = DefaultFilter(auto_tokens, prompt, expected_edits)
             self.include_features(await feature_filter.filter(features))
             await self.refresh_context_display()
 
-        include_features = [
-            feature
-            for file_features in self.include_files.values()
-            for feature in file_features
-        ]
+        include_features = [feature for file_features in self.include_files.values() for feature in file_features]
         code_message += get_code_message_from_features(include_features)
-=======
-            self.auto_features = list(set(self.auto_features) | set(await feature_filter.filter(features)))
-
-        # Merge include file features and auto features and add to code message
-        code_message += get_code_message_from_features(include_features + self.auto_features)
->>>>>>> f0edb8de
 
         return "\n".join(code_message)
 
