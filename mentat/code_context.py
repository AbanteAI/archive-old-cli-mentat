--- conflicted
+++ resolved
@@ -124,7 +124,6 @@
         await self.daemon.update()
         context_builder = self.daemon.get_context("", max_tokens=0)
 
-<<<<<<< HEAD
         diff_nodes: list[str] = [
             node
             for node, data in self.daemon.graph.nodes(data=True)  # pyright: ignore
@@ -148,13 +147,8 @@
             ]
             for diff in diffs_for_path:
                 context_builder.add_diff(diff)
-=======
-        # Calculate user included features token size
-        include_features = [feature for file_features in self.include_files.values() for feature in file_features]
->>>>>>> f0edb8de
 
         if config.auto_context_tokens > 0 and prompt:
-<<<<<<< HEAD
             meta_tokens = count_tokens(
                 "\n".join(code_message), model, full_message=True
             )
@@ -162,18 +156,12 @@
             include_files_tokens = count_tokens(
                 include_files_message, model, full_message=False
             )
-=======
-            meta_tokens = count_tokens("\n".join(code_message), model, full_message=True)
-            include_files_message = get_code_message_from_features(include_features)
-            include_files_tokens = count_tokens("\n".join(include_files_message), model, full_message=False)
->>>>>>> f0edb8de
 
             tokens_used = prompt_tokens + meta_tokens + include_files_tokens
             auto_tokens = min(
                 get_max_tokens() - tokens_used - config.token_buffer,
                 config.auto_context_tokens,
             )
-<<<<<<< HEAD
             context_builder = self.daemon.get_context(
                 query=prompt,
                 context_builder=context_builder,
@@ -195,20 +183,6 @@
                 lines = file.read().split("\n")
                 code_file_manager.file_lines[path] = lines
         return "\n".join(code_message) + context_message
-=======
-            features = self.get_all_features()
-            feature_filter = DefaultFilter(
-                auto_tokens,
-                prompt,
-                expected_edits,
-            )
-            self.auto_features = list(set(self.auto_features) | set(await feature_filter.filter(features)))
-
-        # Merge include file features and auto features and add to code message
-        code_message += get_code_message_from_features(include_features + self.auto_features)
-
-        return "\n".join(code_message)
->>>>>>> f0edb8de
 
     def get_all_features(
         self,
@@ -219,7 +193,6 @@
         Retrieves every CodeFeature under the cwd. If files_only is True the features won't be split into intervals
         """
         session_context = SESSION_CONTEXT.get()
-<<<<<<< HEAD
         cwd = session_context.cwd
 
         all_features = list[CodeFeature]()
@@ -230,19 +203,6 @@
                 or "ref" not in data
                 or data["type"] not in {"file", "chunk"}
             ):
-=======
-
-        abs_exclude_patterns: Set[Path] = set()
-        for pattern in self.ignore_patterns.union(session_context.config.file_exclude_glob_list):
-            if not Path(pattern).is_absolute():
-                abs_exclude_patterns.add(session_context.cwd / pattern)
-            else:
-                abs_exclude_patterns.add(Path(pattern))
-
-        all_features: List[CodeFeature] = []
-        for path in get_paths_for_directory(path=session_context.cwd, exclude_patterns=abs_exclude_patterns):
-            if not is_file_text_encoded(path) or os.path.getsize(path) > max_chars:
->>>>>>> f0edb8de
                 continue
             path, interval = split_intervals_from_path(data["ref"])  # pyright: ignore
             intervals = parse_intervals(interval)
