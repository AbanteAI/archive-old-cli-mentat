from __future__ import annotations

import os
from pathlib import Path
from textwrap import dedent
from typing import Optional

import attr

from mentat.code_feature import (
    CodeFeature,
    CodeMessageLevel,
    count_feature_tokens,
    split_file_into_intervals,
)
from mentat.code_map import check_ctags_disabled
from mentat.diff_context import DiffContext
from mentat.embeddings import get_feature_similarity_scores
from mentat.git_handler import get_non_gitignored_files, get_paths_with_git_diffs
from mentat.include_files import (
    build_path_tree,
    get_ignore_files,
    get_include_files,
    is_file_text_encoded,
    print_invalid_path,
    print_path_tree,
)
from mentat.llm_api import count_tokens
from mentat.session_context import SESSION_CONTEXT
from mentat.session_stream import SessionStream
from mentat.utils import sha256


@attr.define
class CodeContextSettings:
    diff: Optional[str] = None
    pr_diff: Optional[str] = None
    no_code_map: bool = False
    use_embeddings: bool = False
    auto_tokens: Optional[int] = None


def _get_all_features(
    git_root: Path,
    include_files: dict[Path, CodeFeature],
    diff_context: DiffContext,
    code_map: bool,
    level: CodeMessageLevel,
) -> list[CodeFeature]:
    """Return a list of all features in the git root with given properties."""

    all_features = list[CodeFeature]()
    for path in get_non_gitignored_files(git_root):
        abs_path = git_root / path
        if abs_path.is_dir() or not is_file_text_encoded(abs_path):
            continue

        diff_target = diff_context.target if abs_path in diff_context.files else None
        user_included = abs_path in include_files
        if level == CodeMessageLevel.INTERVAL:
            # Return intervals if code_map is enabled, otherwise return the full file
            full_feature = CodeFeature(
                abs_path,
                level=CodeMessageLevel.CODE,
                diff=diff_target,
                user_included=user_included,
            )
            if not code_map:
                all_features.append(full_feature)
            else:
                _split_features = split_file_into_intervals(
                    git_root,
                    full_feature,
                    user_features=[f for f in include_files.values() if f.path == path],
                )
                all_features += _split_features
        else:
            _feature = CodeFeature(
                abs_path, level=level, diff=diff_target, user_included=user_included
            )
            all_features.append(_feature)

    return all_features


class CodeContext:
    settings: CodeContextSettings
    include_files: dict[Path, CodeFeature]
    ignore_files: set[Path]
    diff_context: DiffContext
    code_map: bool = True
    features: list[CodeFeature] = []

    def __init__(
        self,
        stream: SessionStream,
        git_root: Path,
        settings: CodeContextSettings,
    ):
        self.settings = settings
        self.diff_context = DiffContext(
            stream, git_root, self.settings.diff, self.settings.pr_diff
        )
        # TODO: This is a dict so we can quickly reference either a path (key)
        # or the CodeFeature (value) and its interval. Redundant.
        self.include_files = {}
        self.ignore_files = set()

    def set_paths(
        self,
        paths: list[Path],
        exclude_paths: list[Path],
        ignore_paths: list[Path] = [],
    ):
        self.include_files, invalid_paths = get_include_files(paths, exclude_paths)
        for invalid_path in invalid_paths:
            print_invalid_path(invalid_path)
        self.ignore_files = get_ignore_files(ignore_paths)

    def set_code_map(self):
        session_context = SESSION_CONTEXT.get()
        stream = session_context.stream

        if self.settings.no_code_map:
            self.code_map = False
        else:
            disabled_reason = check_ctags_disabled()
            if disabled_reason:
                ctags_disabled_message = f"""
                    There was an error with your universal ctags installation, disabling CodeMap.
                    Reason: {disabled_reason}
                """
                ctags_disabled_message = dedent(ctags_disabled_message)
                stream.send(ctags_disabled_message, color="yellow")
                self.settings.no_code_map = True
                self.code_map = False
            else:
                self.code_map = True

    def display_context(self):
        """Display the baseline context: included files and auto-context settings"""
        session_context = SESSION_CONTEXT.get()
        stream = session_context.stream
        git_root = session_context.git_root

        stream.send("Code Context:", color="blue")
        prefix = "  "
        stream.send(f"{prefix}Directory: {git_root}")
        if self.diff_context.name:
            stream.send(f"{prefix}Diff:", end=" ")
            stream.send(self.diff_context.get_display_context(), color="green")
        if self.include_files:
            stream.send(f"{prefix}Included files:")
            stream.send(f"{prefix + prefix}{git_root.name}")
            print_path_tree(
                build_path_tree(list(self.include_files.values()), git_root),
                get_paths_with_git_diffs(),
                git_root,
                prefix + prefix,
            )
        else:
            stream.send(f"{prefix}Included files: None", color="yellow")
        auto = self.settings.auto_tokens
        if auto != 0:
            stream.send(
                f"{prefix}Auto-token limit:"
                f" {'Model max (default)' if auto is None else auto}"
            )
            stream.send(
                f"{prefix}CodeMaps: {'Enabled' if self.code_map else 'Disabled'}"
            )

    def display_features(self):
        """Display a summary of all active features"""
        session_context = SESSION_CONTEXT.get()
        stream = session_context.stream

        auto_features = {level: 0 for level in CodeMessageLevel}
        for f in self.features:
            if f.path not in self.include_files:
                auto_features[f.level] += 1
        if any(auto_features.values()):
            stream.send("Auto-Selected Features:", color="blue")
            for level, count in auto_features.items():
                if count:
                    stream.send(f"  {count} {level.description}")

    _code_message: str | None = None
    _code_message_checksum: str | None = None

    def _get_code_message_checksum(self, max_tokens: Optional[int] = None) -> str:
        session_context = SESSION_CONTEXT.get()
        git_root = session_context.git_root
        code_file_manager = session_context.code_file_manager

        if not self.features:
            features_checksum = ""
        else:
            feature_files = {Path(git_root / f.path) for f in self.features}
            feature_file_checksums = [
                code_file_manager.get_file_checksum(f) for f in feature_files
            ]
            features_checksum = sha256("".join(feature_file_checksums))
        settings = attr.asdict(self.settings)
        settings["max_tokens"] = max_tokens
        settings["include_files"] = self.include_files
        settings_checksum = sha256(str(settings))
        return features_checksum + settings_checksum

    async def get_code_message(
        self,
        prompt: str,
        model: str,
        max_tokens: int,
    ) -> str:
        code_message_checksum = self._get_code_message_checksum(max_tokens)
        if (
            self._code_message is None
            or code_message_checksum != self._code_message_checksum
        ):
            self._code_message = await self._get_code_message(prompt, model, max_tokens)
            self._code_message_checksum = self._get_code_message_checksum(max_tokens)
        return self._code_message

    async def _get_code_message(
        self,
        prompt: str,
        model: str,
        max_tokens: int,
    ) -> str:
        code_message = list[str]()

        self.diff_context.clear_cache()
        self.set_code_map()
        if self.diff_context.files:
            code_message += [
                "Diff References:",
                f' "-" = {self.diff_context.name}',
                ' "+" = Active Changes',
                "",
            ]
        code_message += ["Code Files:\n"]

        features = self._get_include_features()
        meta_tokens = count_tokens("\n".join(code_message), model)
        include_feature_tokens = sum(await count_feature_tokens(features, model))
        _max_auto = max(0, max_tokens - meta_tokens - include_feature_tokens)
        _max_user = self.settings.auto_tokens
        if _max_auto == 0 or _max_user == 0:
            self.features = features
        else:
            auto_tokens = _max_auto if _max_user is None else min(_max_auto, _max_user)
            self.features = await self._get_auto_features(
                prompt, model, features, auto_tokens
            )

        for f in self.features:
            code_message += f.get_code_message()
        return "\n".join(code_message)

    def _get_include_features(self) -> list[CodeFeature]:
        session_context = SESSION_CONTEXT.get()
        git_root = session_context.git_root

        include_features = list[CodeFeature]()
        for path, feature in self.include_files.items():
            annotations = self.diff_context.get_annotations(path)
            has_diff = any(
                a.intersects(i) for a in annotations for i in feature.intervals
            )
            feature = CodeFeature(
                feature.ref(),
                feature.level,
                diff=self.diff_context.target if has_diff else None,
                user_included=True,
            )
            include_features.append(feature)

        def _feature_relative_path(f: CodeFeature) -> str:
            return os.path.relpath(f.path, git_root)

        return sorted(include_features, key=_feature_relative_path)

    async def _get_auto_features(
        self,
        prompt: str,
        model: str,
        include_features: list[CodeFeature],
        max_tokens: int,
    ) -> list[CodeFeature]:
        """Return a list of features that fit within the max_tokens limit

        - user_features: excluded from auto-features process, added to return list
        """
        session_context = SESSION_CONTEXT.get()
        git_root = session_context.git_root

        # Find the first (longest) level that fits
        include_features_tokens = sum(
            await count_feature_tokens(include_features, model)
        )
        max_auto_tokens = max_tokens - include_features_tokens
        all_features = include_features.copy()
        levels = [CodeMessageLevel.FILE_NAME]
        if not self.settings.no_code_map:
            levels = [CodeMessageLevel.CMAP_FULL, CodeMessageLevel.CMAP] + levels
        for level in levels:
<<<<<<< HEAD
            level_features = _get_all_features(
                git_root, self.include_files, self.diff_context, self.code_map, level
            )
            level_features = [
                f for f in level_features if f.path not in self.include_files
            ]
            level_length = sum(await count_feature_tokens(level_features, model))
=======
            _features = list[CodeFeature]()
            for path in get_non_gitignored_files(git_root):
                abs_path = git_root / path
                if (
                    abs_path in self.include_files
                    or abs_path in self.ignore_files
                    or abs_path.is_dir()
                    or not is_file_text_encoded(abs_path)
                ):
                    continue
                diff_target = (
                    self.diff_context.target
                    if abs_path in self.diff_context.files
                    else None
                )
                feature = CodeFeature(abs_path, level=level, diff=diff_target)
                _features.append(feature)
            level_length = sum(await count_feature_tokens(_features, model))
>>>>>>> 9525fad6
            if level_length < max_auto_tokens:
                all_features += level_features
                break

        # Sort by relative path
        def _feature_relative_path(f: CodeFeature) -> str:
            return os.path.relpath(f.path, git_root)

        all_features = sorted(all_features, key=_feature_relative_path)

        # If there's room, convert cmap features to code features (full text)
        # starting with the highest-scoring.
        cmap_features_tokens = sum(await count_feature_tokens(all_features, model))
        max_sim_tokens = max_tokens - cmap_features_tokens
        if self.settings.auto_tokens is not None:
            max_sim_tokens = min(max_sim_tokens, self.settings.auto_tokens)

        if self.settings.use_embeddings and max_sim_tokens > 0 and prompt != "":
            sim_tokens = 0

            # Get embedding-similarity scores for all files
            all_code_features_sorted = await self.search(
                query=prompt,
                level=CodeMessageLevel.CODE,
                # TODO: Change to INTERVAL after update get_code_message
            )
            for code_feature, _ in all_code_features_sorted:
                abs_path = git_root / code_feature.path
                # Calculate the total change in length
                i_cmap, cmap_feature = next(
                    (i, f) for i, f in enumerate(all_features) if f.path == abs_path
                )
                recovered_tokens = cmap_feature.count_tokens(model)
                new_tokens = code_feature.count_tokens(model)
                forecast = max_sim_tokens - sim_tokens + recovered_tokens - new_tokens
                if forecast > 0:
                    sim_tokens = sim_tokens + new_tokens - recovered_tokens
                    all_features[i_cmap] = code_feature

        return sorted(all_features, key=_feature_relative_path)

    def include_file(self, path: Path):
        paths, invalid_paths = get_include_files([path], [])
        for new_path, new_file in paths.items():
            if new_path not in self.include_files:
                self.include_files[new_path] = new_file
        return list(paths.keys()), invalid_paths

    def exclude_file(self, path: Path):
        # TODO: Using get_include_files here isn't ideal; if the user puts in a glob that
        # matches files but doesn't match any files in context, we won't know what that glob is
        # and can't return it as an invalid path
        paths, invalid_paths = get_include_files([path], [])
        removed_paths = list[Path]()
        for new_path in paths.keys():
            if new_path in self.include_files:
                removed_paths.append(new_path)
                del self.include_files[new_path]
        return removed_paths, invalid_paths

    async def search(
        self,
        query: str,
        max_results: int | None = None,
        level: CodeMessageLevel = CodeMessageLevel.INTERVAL,
    ) -> list[tuple[CodeFeature, float]]:
        """Return the top n features that are most similar to the query."""
        session_context = SESSION_CONTEXT.get()
        git_root = session_context.git_root
        stream = session_context.stream

        if not self.settings.use_embeddings:
            stream.send(
                "Embeddings are disabled. To enable, restart with '--use-embeddings'.",
                color="light_red",
            )
            return []

<<<<<<< HEAD
        all_features = _get_all_features(
            git_root,
            self.include_files,
            self.diff_context,
            self.code_map,
            level,
        )
=======
        all_features = list[CodeFeature]()
        for path in get_non_gitignored_files(git_root):
            abs_path = git_root / path
            if not is_file_text_encoded(path) or abs_path in self.ignore_files:
                continue
            level = CodeMessageLevel.CODE
            diff = self.diff_context.target if path in self.diff_context.files else None
            user_included = path in self.include_files
            all_features.append(CodeFeature(path, level, diff, user_included))

>>>>>>> 9525fad6
        sim_scores = await get_feature_similarity_scores(query, all_features)
        all_features_scored = zip(all_features, sim_scores)
        all_features_sorted = sorted(
            all_features_scored, key=lambda x: x[1], reverse=True
        )
        if max_results is None:
            return all_features_sorted
        else:
            return all_features_sorted[:max_results]<|MERGE_RESOLUTION|>--- conflicted
+++ resolved
@@ -43,6 +43,7 @@
 def _get_all_features(
     git_root: Path,
     include_files: dict[Path, CodeFeature],
+    ignore_files: set[Path],
     diff_context: DiffContext,
     code_map: bool,
     level: CodeMessageLevel,
@@ -52,7 +53,11 @@
     all_features = list[CodeFeature]()
     for path in get_non_gitignored_files(git_root):
         abs_path = git_root / path
-        if abs_path.is_dir() or not is_file_text_encoded(abs_path):
+        if (
+            abs_path.is_dir()
+            or not is_file_text_encoded(abs_path)
+            or abs_path in ignore_files
+        ):
             continue
 
         diff_target = diff_context.target if abs_path in diff_context.files else None
@@ -305,34 +310,18 @@
         if not self.settings.no_code_map:
             levels = [CodeMessageLevel.CMAP_FULL, CodeMessageLevel.CMAP] + levels
         for level in levels:
-<<<<<<< HEAD
             level_features = _get_all_features(
-                git_root, self.include_files, self.diff_context, self.code_map, level
+                git_root,
+                self.include_files,
+                self.ignore_files,
+                self.diff_context,
+                self.code_map,
+                level,
             )
             level_features = [
                 f for f in level_features if f.path not in self.include_files
             ]
             level_length = sum(await count_feature_tokens(level_features, model))
-=======
-            _features = list[CodeFeature]()
-            for path in get_non_gitignored_files(git_root):
-                abs_path = git_root / path
-                if (
-                    abs_path in self.include_files
-                    or abs_path in self.ignore_files
-                    or abs_path.is_dir()
-                    or not is_file_text_encoded(abs_path)
-                ):
-                    continue
-                diff_target = (
-                    self.diff_context.target
-                    if abs_path in self.diff_context.files
-                    else None
-                )
-                feature = CodeFeature(abs_path, level=level, diff=diff_target)
-                _features.append(feature)
-            level_length = sum(await count_feature_tokens(_features, model))
->>>>>>> 9525fad6
             if level_length < max_auto_tokens:
                 all_features += level_features
                 break
@@ -411,26 +400,14 @@
             )
             return []
 
-<<<<<<< HEAD
         all_features = _get_all_features(
             git_root,
             self.include_files,
+            self.ignore_files,
             self.diff_context,
             self.code_map,
             level,
         )
-=======
-        all_features = list[CodeFeature]()
-        for path in get_non_gitignored_files(git_root):
-            abs_path = git_root / path
-            if not is_file_text_encoded(path) or abs_path in self.ignore_files:
-                continue
-            level = CodeMessageLevel.CODE
-            diff = self.diff_context.target if path in self.diff_context.files else None
-            user_included = path in self.include_files
-            all_features.append(CodeFeature(path, level, diff, user_included))
-
->>>>>>> 9525fad6
         sim_scores = await get_feature_similarity_scores(query, all_features)
         all_features_scored = zip(all_features, sim_scores)
         all_features_sorted = sorted(
