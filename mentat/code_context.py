--- conflicted
+++ resolved
@@ -13,11 +13,7 @@
 from .code_file_manager import CODE_FILE_MANAGER
 from .code_map import check_ctags_disabled
 from .diff_context import DiffContext
-<<<<<<< HEAD
 from .embeddings import get_feature_similarity_scores
-from .errors import UserError
-=======
->>>>>>> 0d0e82c2
 from .git_handler import GIT_ROOT, get_non_gitignored_files, get_paths_with_git_diffs
 from .include_files import (
     build_path_tree,
