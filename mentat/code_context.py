--- conflicted
+++ resolved
@@ -1,32 +1,21 @@
+import asyncio
 import os
 from pathlib import Path
 from textwrap import dedent
 from typing import TYPE_CHECKING, Optional
 
 import attr
-<<<<<<< HEAD
-from termcolor import cprint
-
-from mentat.llm_api import count_tokens
-=======
->>>>>>> aac125eb
 
 from .code_file import CodeFile, CodeMessageLevel
 from .code_map import check_ctags_disabled
 from .config_manager import ConfigManager
-<<<<<<< HEAD
 from .diff_context import DiffContext, get_diff_context
 from .errors import MentatError, UserError
 from .git_handler import get_non_gitignored_files, get_paths_with_git_diffs
 from .include_files import build_path_tree, get_include_files, print_path_tree
+from .llm_api import count_tokens
+from .session_stream import SESSION_STREAM
 from .utils import sha256
-=======
-from .diff_context import get_diff_context
-from .errors import MentatError, UserError
-from .git_handler import get_non_gitignored_files, get_paths_with_git_diffs
-from .llm_api import count_tokens, model_context_size
-from .session_stream import SESSION_STREAM
->>>>>>> aac125eb
 
 if TYPE_CHECKING:
     # This normally will cause a circular import
@@ -34,7 +23,6 @@
     from mentat.parsers.parser import Parser
 
 
-<<<<<<< HEAD
 def _longer_feature_already_included(
     feature: CodeFile, features: list[CodeFile]
 ) -> bool:
@@ -60,126 +48,6 @@
         elif f.level.rank > feature.level.rank:
             to_replace.append(f)
     return to_replace
-=======
-def _is_file_text_encoded(file_path: Path):
-    try:
-        # The ultimate filetype test
-        with open(file_path, "r") as f:
-            f.read()
-        return True
-    except UnicodeDecodeError:
-        return False
-
-
-def _abs_files_from_list(paths: list[Path], check_for_text: bool = True):
-    files_direct = set[CodeFile]()
-    file_paths_from_dirs = set[Path]()
-    for path in paths:
-        file = CodeFile(os.path.realpath(path))
-        path = Path(file.path)
-        if path.is_file():
-            if check_for_text and not _is_file_text_encoded(path):
-                logging.info(f"File path {path} is not text encoded.")
-                raise UserError(f"File path {path} is not text encoded.")
-            files_direct.add(file)
-        elif path.is_dir():
-            nonignored_files = set(
-                map(
-                    lambda f: Path(os.path.realpath(path / f)),
-                    get_non_gitignored_files(path),
-                )
-            )
-
-            file_paths_from_dirs.update(
-                filter(
-                    lambda f: (not check_for_text) or _is_file_text_encoded(f),
-                    nonignored_files,
-                )
-            )
-
-    files_from_dirs = [
-        CodeFile(os.path.realpath(path)) for path in file_paths_from_dirs
-    ]
-    return files_direct, files_from_dirs
-
-
-def _get_files(
-    config: ConfigManager, paths: list[Path], exclude_paths: list[Path]
-) -> Dict[Path, CodeFile]:
-    excluded_files_direct, excluded_files_from_dirs = _abs_files_from_list(
-        exclude_paths, check_for_text=False
-    )
-    excluded_files, excluded_files_from_dir = set(
-        map(lambda f: f.path, excluded_files_direct)
-    ), set(map(lambda f: f.path, excluded_files_from_dirs))
-
-    glob_excluded_files = set(
-        os.path.join(config.git_root, file)
-        for glob_path in config.file_exclude_glob_list()
-        # If the user puts a / at the beginning, it will try to look in root directory
-        for file in glob.glob(
-            pathname=glob_path,
-            root_dir=config.git_root,
-            recursive=True,
-        )
-    )
-    files_direct, files_from_dirs = _abs_files_from_list(paths, check_for_text=True)
-
-    # config glob excluded files only apply to files added from directories
-    files_from_dirs = [
-        file
-        for file in files_from_dirs
-        if str(file.path.resolve()) not in glob_excluded_files
-    ]
-
-    files_direct.update(files_from_dirs)
-
-    files = dict[Path, CodeFile]()
-    for file in files_direct:
-        if file.path not in excluded_files | excluded_files_from_dir:
-            files[Path(os.path.realpath(file.path))] = file
-
-    return files
-
-
-def _build_path_tree(files: list[CodeFile], git_root: Path):
-    tree = dict[str, Any]()
-    for file in files:
-        path = os.path.relpath(file.path, git_root)
-        parts = Path(path).parts
-        current_level = tree
-        for part in parts:
-            if part not in current_level:
-                current_level[part] = {}
-            current_level = current_level[part]
-    return tree
-
-
-async def _print_path_tree(
-    tree: dict[str, Any], changed_files: set[Path], cur_path: Path, prefix: str = ""
-):
-    stream = SESSION_STREAM.get()
-    keys = list(tree.keys())
-    for i, key in enumerate(sorted(keys)):
-        if i < len(keys) - 1:
-            new_prefix = prefix + "│   "
-            await stream.send(f"{prefix}├── ", end="")
-        else:
-            new_prefix = prefix + "    "
-            await stream.send(f"{prefix}└── ", end="")
-
-        cur = cur_path / key
-        star = "* " if cur in changed_files else ""
-        if tree[key]:
-            color = "blue"
-        elif star:
-            color = "green"
-        else:
-            color = None
-        await stream.send(f"{star}{key}", color=color)
-        if tree[key]:
-            await _print_path_tree(tree[key], changed_files, cur, new_prefix)
->>>>>>> aac125eb
 
 
 @attr.define
@@ -226,23 +94,16 @@
             no_code_map=no_code_map,
             auto_tokens=auto_tokens,
         )
-<<<<<<< HEAD
-        self._set_diff_context(replace_paths=True)
+        self = cls(config, settings)
+
+        await self._set_diff_context(replace_paths=True)
         self._set_include_files()
-        self._set_code_map()
-
-    def _set_diff_context(self, replace_paths: bool = False):
-=======
-        self = CodeContext(config, settings)
-        await self.refresh(replace_paths=True)
+        await self._set_code_map()
 
         return self
 
-    async def refresh(self, replace_paths: bool | None = False):
+    async def _set_diff_context(self, replace_paths: bool = False):
         stream = SESSION_STREAM.get()
-
-        # Diff context
->>>>>>> aac125eb
         try:
             self.diff_context = get_diff_context(
                 self.config, self.settings.diff, self.settings.pr_diff
@@ -250,8 +111,7 @@
             if replace_paths and not self.settings.paths:
                 self.settings.paths = self.diff_context.files
         except UserError as e:
-<<<<<<< HEAD
-            cprint(str(e), "light_yellow")
+            await stream.send(str(e), color="light_yellow")
             exit()
 
     def _set_include_files(self):
@@ -259,35 +119,37 @@
             self.config, self.settings.paths, self.settings.exclude_paths
         )
 
-    def _set_code_map(self):
+    async def _set_code_map(self):
         if self.settings.no_code_map:
             self.code_map = False
         else:
-            disabled_reason = check_ctags_disabled()
+            disabled_reason = await check_ctags_disabled()
             if disabled_reason:
                 ctags_disabled_message = f"""
                     There was an error with your universal ctags installation, disabling CodeMap.
                     Reason: {disabled_reason}
                 """
                 ctags_disabled_message = dedent(ctags_disabled_message)
-                cprint(ctags_disabled_message, color="yellow")
+                await SESSION_STREAM.get().send(ctags_disabled_message, color="yellow")
                 self.settings.no_code_map = True
                 self.code_map = False
             else:
                 self.code_map = True
 
-    def display_context(self):
+    async def display_context(self):
         """Display the baseline context: included files and auto-context settings"""
-        cprint("\nCode Context:", "blue")
+        stream = SESSION_STREAM.get()
+
+        await stream.send("\nCode Context:", color="blue")
         prefix = "  "
-        cprint(f"{prefix}Directory: {self.config.git_root}")
+        await stream.send(f"{prefix}Directory: {self.config.git_root}")
         if self.diff_context.name:
-            cprint(f"{prefix}Diff:", end=" ")
-            cprint(self.diff_context.get_display_context(), color="green")
+            await stream.send(f"{prefix}Diff:", end=" ")
+            await stream.send(self.diff_context.get_display_context(), color="green")
         if self.include_files:
-            cprint(f"{prefix}Included files:")
-            cprint(f"{prefix + prefix}{self.config.git_root.name}")
-            print_path_tree(
+            await stream.send(f"{prefix}Included files:")
+            await stream.send(f"{prefix + prefix}{self.config.git_root.name}")
+            await print_path_tree(
                 build_path_tree(
                     list(self.include_files.values()), self.config.git_root
                 ),
@@ -296,21 +158,23 @@
                 prefix + prefix,
             )
         else:
-            cprint(f"{prefix}Included files: None", "yellow")
-        cprint(f"{prefix}CodeMaps: {'Enabled' if self.code_map else 'Disabled'}")
+            await stream.send(f"{prefix}Included files: None", color="yellow")
+        await stream.send(
+            f"{prefix}CodeMaps: {'Enabled' if self.code_map else 'Disabled'}"
+        )
         auto = self.settings.auto_tokens
-        cprint(
+        await stream.send(
             f"{prefix}Auto-tokens: {'Model max (default)' if auto is None else auto}"
         )
 
-    def display_features(self):
+    async def display_features(self):
         """Display a summary of all active features"""
         auto_features = {level: 0 for level in CodeMessageLevel}
         for f in self.features:
             if f.path not in self.include_files:
                 auto_features[f.level] += 1
         if any(auto_features.values()):
-            cprint("Auto-Selected Features:", "blue")
+            await SESSION_STREAM.get().send("Auto-Selected Features:", color="blue")
             for level, count in auto_features.items():
                 if count:
                     print(f"  {count} {level.description}")
@@ -318,7 +182,7 @@
     _code_message: str | None = None
     _code_message_checksum: str | None = None
 
-    def _get_code_message_checksum(
+    async def _get_code_message_checksum(
         self, code_file_manager: "CodeFileManager", max_tokens: Optional[int] = None
     ) -> str:
         if not self.features:
@@ -334,29 +198,29 @@
         settings_checksum = sha256(str(settings))
         return features_checksum + settings_checksum
 
-    def get_code_message(
+    async def get_code_message(
         self,
         model: str,
         code_file_manager: "CodeFileManager",
         parser: "Parser",
         max_tokens: Optional[int] = None,
     ) -> str:
-        code_message_checksum = self._get_code_message_checksum(
+        code_message_checksum = await self._get_code_message_checksum(
             code_file_manager, max_tokens
         )
         if (
             self._code_message is None
             or code_message_checksum != self._code_message_checksum
         ):
-            self._code_message = self._get_code_message(
+            self._code_message = await self._get_code_message(
                 model, code_file_manager, parser, max_tokens
             )
-            self._code_message_checksum = self._get_code_message_checksum(
+            self._code_message_checksum = await self._get_code_message_checksum(
                 code_file_manager, max_tokens
             )
         return self._code_message
 
-    def _get_code_message(
+    async def _get_code_message(
         self,
         model: str,
         code_file_manager: "CodeFileManager",
@@ -365,53 +229,9 @@
     ) -> str:
         code_message = list[str]()
 
-        self._set_diff_context()
+        await self._set_diff_context()
         self._set_include_files()
-        self._set_code_map()
-=======
-            await stream.send(str(e), color="light_yellow")
-            raise MentatError("Failed to create diff context.")
-        # User-specified Files
-        self.files = _get_files(
-            self.config, self.settings.paths, self.settings.exclude_paths
-        )
-        # Universal ctags
-        self.code_map = (
-            await CodeMap.create(self.config, token_limit=2048)
-            if not self.settings.no_code_map
-            else None
-        )
-        if self.code_map is not None and self.code_map.ctags_disabled:
-            ctags_disabled_message = f"""
-                There was an error with your universal ctags installation, disabling CodeMap.
-                Reason: {self.code_map.ctags_disabled_reason}
-            """
-            ctags_disabled_message = dedent(ctags_disabled_message)
-            await stream.send(ctags_disabled_message, color="yellow")
-
-    async def display_context(self):
-        stream = SESSION_STREAM.get()
-
-        if self.files:
-            await stream.send("Files included in context:", color="green")
-        else:
-            await stream.send("No files included in context.\n", color="red")
-            await stream.send("Git project: ", color="green", end="")
-        await stream.send(self.config.git_root.name, color="blue")
-        await _print_path_tree(
-            _build_path_tree(list(self.files.values()), self.config.git_root),
-            get_paths_with_git_diffs(self.config.git_root),
-            self.config.git_root,
-        )
-        await self.diff_context.display_context()
-
-    async def get_code_message(
-        self, model: str, code_file_manager: CodeFileManager, parser: Parser
-    ) -> str:
-        stream = SESSION_STREAM.get()
-
-        code_message: list[str] = []
->>>>>>> aac125eb
+        await self._set_code_map()
         if self.diff_context.files:
             code_message += [
                 "Diff References:",
@@ -422,10 +242,14 @@
         code_message += ["Code Files:\n"]
 
         features = self._get_include_features()
-        include_feature_tokens = sum(
+        include_feature_tokens_task = [
             f.count_tokens(self.config, code_file_manager, parser, model)
             for f in features
-        ) + count_tokens("\n".join(code_message), model)
+        ]
+        results = await asyncio.gather(*include_feature_tokens_task)
+        include_feature_tokens = sum(results) + count_tokens(
+            "\n".join(code_message), model
+        )
         _max_auto = (
             None if max_tokens is None else max(0, max_tokens - include_feature_tokens)
         )
@@ -439,13 +263,14 @@
                 auto_tokens = min(_max_auto, _max_user)
             else:
                 auto_tokens = _max_auto or _max_user
-            self.features = self._get_auto_features(
+            self.features = await self._get_auto_features(
                 code_file_manager, parser, model, features, auto_tokens
             )
 
-<<<<<<< HEAD
         for f in self.features:
-            code_message += f.get_code_message(self.config, code_file_manager, parser)
+            code_message += await f.get_code_message(
+                self.config, code_file_manager, parser
+            )
         return "\n".join(code_message)
 
     def _get_include_features(self) -> list[CodeFile]:
@@ -465,7 +290,7 @@
 
         return sorted(include_features, key=_feature_relative_path)
 
-    def _get_auto_features(
+    async def _get_auto_features(
         self,
         code_file_manager: "CodeFileManager",
         parser: "Parser",
@@ -496,9 +321,11 @@
         # Sort candidates by relevance/density.
         tokens_remaining = 1e6 if max_tokens is None else max_tokens
 
-        def _calculate_feature_score(feature: CodeFile) -> float:
+        async def _calculate_feature_score(feature: CodeFile) -> float:
             score = 0.0
-            tokens = feature.count_tokens(self.config, code_file_manager, parser, model)
+            tokens = await feature.count_tokens(
+                self.config, code_file_manager, parser, model
+            )
             if tokens == 0:
                 raise MentatError(f"Feature {feature} has 0 tokens.")
             if feature.diff is not None:
@@ -515,12 +342,16 @@
             return score
 
         all_features = include_features.copy()
-        candidates_scored = [
-            (f, _calculate_feature_score(f)) for f in candidate_features
+        candidate_scores_task = [
+            _calculate_feature_score(f) for f in candidate_features
         ]
+        candidate_scores = await asyncio.gather(
+            *candidate_scores_task, return_exceptions=True
+        )
+        candidates_scored = list(zip(candidate_features, candidate_scores))
         candidates_sorted = sorted(candidates_scored, key=lambda x: x[1], reverse=True)
         for feature, _ in candidates_sorted:
-            feature_tokens = feature.count_tokens(
+            feature_tokens = await feature.count_tokens(
                 self.config, code_file_manager, parser, model
             )
             if tokens_remaining - feature_tokens <= 0:
@@ -531,98 +362,54 @@
             if to_replace:
                 for f in to_replace:
                     f_index = all_features.index(f)
-                    tokens_remaining += all_features[f_index].count_tokens(
+                    reclaimed_tokens = await all_features[f_index].count_tokens(
                         self.config, code_file_manager, parser, model
                     )
+                    tokens_remaining += reclaimed_tokens
                     all_features = all_features[:f_index] + all_features[f_index + 1 :]
             all_features.append(feature)
-            tokens_remaining -= feature.count_tokens(
+            new_tokens = await feature.count_tokens(
                 self.config, code_file_manager, parser, model
             )
-=======
-            code_map_message = await self.code_map.get_message(
-                token_limit=code_map_message_token_limit
-            )
-            if code_map_message:
-                match (code_map_message.level):
-                    case "signatures":
-                        level_message = "full syntax tree"
-                    case "no_signatures":
-                        level_message = "partial syntax tree"
-                    case "filenames":
-                        level_message = "filepaths only"
-
-                message = f"\nIncluding CodeMap ({level_message})"
-                await stream.send(message, color="green")
-                code_message += [f"\n{code_map_message.content}"]
-            else:
-                message = [
-                    "\nExcluding CodeMap from system message.",
-                    "Reason: not enough tokens available in model context.",
-                ]
-                message = "\n".join(message)
-                await stream.send(message, color="yellow")
->>>>>>> aac125eb
+            tokens_remaining -= new_tokens
 
         def _feature_relative_path(f: CodeFile) -> str:
             return os.path.relpath(f.path, self.config.git_root)
 
         return sorted(all_features, key=_feature_relative_path)
 
-<<<<<<< HEAD
-    def include_file(self, code_file: CodeFile):
-=======
-    async def add_file(self, code_file: CodeFile):
+    async def include_file(self, code_file: CodeFile):
         stream = SESSION_STREAM.get()
-
->>>>>>> aac125eb
         if not os.path.exists(code_file.path):
             await stream.send(f"File does not exist: {code_file.path}\n", color="red")
             return
-<<<<<<< HEAD
         if code_file.path in self.settings.paths:
-            cprint(f"File already in context: {code_file.path}\n", "yellow")
+            await stream.send(
+                f"File already in context: {code_file.path}\n", color="yellow"
+            )
             return
         if code_file.path in self.settings.exclude_paths:
             self.settings.exclude_paths.remove(code_file.path)
         self.settings.paths.append(code_file.path)
         self._set_include_files()
-        cprint(f"File included in context: {code_file.path}\n", "green")
-
-    def exclude_file(self, code_file: CodeFile):
-=======
-        if code_file.path in self.files:
-            await stream.send(
-                f"File already in context: {code_file.path}\n", color="yellow"
-            )
-            return
-        self.files[code_file.path] = code_file
-        await stream.send(f"File added to context: {code_file.path}\n", color="green")
-
-    async def remove_file(self, code_file: CodeFile):
+        await stream.send(
+            f"File included in context: {code_file.path}\n", color="green"
+        )
+
+    async def exclude_file(self, code_file: CodeFile):
         stream = SESSION_STREAM.get()
-
->>>>>>> aac125eb
         if not os.path.exists(code_file.path):
             await stream.send(f"File does not exist: {code_file.path}\n", color="red")
             return
-<<<<<<< HEAD
         if code_file.path not in self.settings.paths:
-            cprint(f"File not in context: {code_file.path}\n", "yellow")
+            await stream.send(
+                f"File not in context: {code_file.path}\n", color="yellow"
+            )
             return
         if code_file.path in self.settings.exclude_paths:
             self.settings.paths.remove(code_file.path)
         self.settings.exclude_paths.append(code_file.path)
         self._set_include_files()
-        cprint(f"File removed from context: {code_file.path}\n", "green")
-=======
-        if code_file.path not in self.files:
-            await stream.send(
-                f"File not in context: {code_file.path}\n", color="yellow"
-            )
-            return
-        del self.files[code_file.path]
         await stream.send(
             f"File removed from context: {code_file.path}\n", color="green"
-        )
->>>>>>> aac125eb
+        )