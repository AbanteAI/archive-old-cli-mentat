from __future__ import annotations

from pathlib import Path
from typing import Any, Dict, Iterable, List, Optional, Set, TypedDict, Union

from ragdaemon.daemon import Daemon

from mentat.code_feature import CodeFeature, get_consolidated_feature_refs
from mentat.diff_context import DiffContext
from mentat.errors import PathValidationError
from mentat.include_files import (
    PathType,
    get_code_features_for_path,
    get_path_type,
    match_path_with_patterns,
    validate_and_format_path,
)
from mentat.interval import parse_intervals, split_intervals_from_path
from mentat.llm_api_handler import get_max_tokens
from mentat.session_context import SESSION_CONTEXT
from mentat.session_stream import SessionStream
from mentat.utils import get_relative_path, mentat_dir_path


class ContextStreamMessage(TypedDict):
    cwd: str
    diff_context_display: Optional[str]
    auto_context_tokens: int
    features: List[str]
    git_diff_paths: List[str]
    git_untracked_paths: List[str]
    total_tokens: int
    maximum_tokens: int
    total_cost: float


graphs_dir = mentat_dir_path / "ragdaemon"
graphs_dir.mkdir(parents=True, exist_ok=True)


class CodeContext:
    daemon: Daemon

    def __init__(
        self,
        stream: SessionStream,
        cwd: Path,
        diff: Optional[str] = None,
        pr_diff: Optional[str] = None,
        ignore_patterns: Iterable[Path | str] = [],
    ):
        self.diff = diff
        self.pr_diff = pr_diff
        self.ignore_patterns = set(Path(p) for p in ignore_patterns)

        self.diff_context = DiffContext(stream, cwd, self.diff, self.pr_diff)

        self.include_files: Dict[Path, List[CodeFeature]] = {}
        self.ignore_files: Set[Path] = set()

    async def refresh_daemon(self):
        """Call before interacting with context to ensure daemon is up to date."""
        if not hasattr(self, "daemon"):
            # Daemon is initialized after setup because it needs the embedding_provider.
            ctx = SESSION_CONTEXT.get()
            cwd = ctx.cwd
            llm_api_handler = ctx.llm_api_handler

            annotators: dict[str, dict[str, Any]] = {
                "hierarchy": {"ignore_patterns": [str(p) for p in self.ignore_patterns]},
                "chunker_line": {"lines_per_chunk": 50},
                "diff": {"diff": self.diff_context.target},
            }
            self.daemon = Daemon(
                cwd=cwd,
                annotators=annotators,
                verbose=False,
                graph_path=graphs_dir / f"ragdaemon-{cwd.name}.json",
                spice_client=getattr(llm_api_handler, "spice_client", None),
            )
        await self.daemon.update()

    async def refresh_context_display(self):
        """
        Sends a message to the client with the code context. It is called in the main loop.
        """
        ctx = SESSION_CONTEXT.get()

        diff_context_display = self.diff_context.get_display_context()

        features = get_consolidated_feature_refs(
            [feature for file_features in self.include_files.values() for feature in file_features]
        )
        git_diff_paths = [str(p) for p in self.diff_context.diff_files()]
        git_untracked_paths = [str(p) for p in self.diff_context.untracked_files()]

        total_tokens = await ctx.conversation.count_tokens(include_code_message=True)

        total_cost = ctx.llm_api_handler.spice.total_cost

        data = ContextStreamMessage(
            cwd=str(ctx.cwd),
            diff_context_display=diff_context_display,
            auto_context_tokens=ctx.config.auto_context_tokens,
            features=features,
            git_diff_paths=git_diff_paths,
            git_untracked_paths=git_untracked_paths,
            total_tokens=total_tokens,
            maximum_tokens=get_max_tokens(),
            total_cost=total_cost,
        )
        ctx.stream.send(data, channel="context_update")

    async def get_code_message(
        self,
        prompt_tokens: int,
        prompt: Optional[str] = None,
        expected_edits: Optional[list[str]] = None,  # for training/benchmarking
    ) -> str:
        """
        Retrieves the current code message.
        'prompt' argument is embedded and used to search for similar files when auto-context is enabled.
        If prompt is empty, auto context won't be used.
        'prompt_tokens' argument is the total number of tokens used by the prompt before the code message,
        used to ensure that the code message won't overflow the model's context size
        """
        session_context = SESSION_CONTEXT.get()
        config = session_context.config
        llm_api_handler = session_context.llm_api_handler
        model = config.model
        cwd = session_context.cwd
        code_file_manager = session_context.code_file_manager

        # Setup the header (Mentat-specific, before ragdaemon context)
        header_lines = list[str]()
        self.diff_context.refresh()
        if self.diff_context.diff_files():
            header_lines += [f"Diff References: {self.diff_context.name}\n"]
        header_lines += ["Code Files:\n\n"]

        # Setup a ContextBuilder from Mentat's include_files / diff_context
        await self.refresh_daemon()
        context_builder = self.daemon.get_context("", max_tokens=0)
        diff_nodes: list[str] = [
            node
            for node, data in self.daemon.graph.nodes(data=True)  # pyright: ignore
            if data and "type" in data and data["type"] == "diff"
        ]
        if not self.include_files.values():
            for node in diff_nodes:
                context_builder.add_diff(node)
        for path, features in self.include_files.items():
            for feature in features:
                interval_string = feature.interval_string()
                if interval_string and "-" in interval_string:
                    start, exclusive_end = interval_string.split("-")
                    inclusive_end = str(int(exclusive_end) - 1)
                    interval_string = f"{start}-{inclusive_end}"
                ref = feature.rel_path(session_context.cwd) + interval_string
                context_builder.add_ref(ref, tags=["user-included"])
            relative_path = get_relative_path(path, cwd).as_posix()
            diffs_for_path = [node for node in diff_nodes if f":{relative_path}" in node]
            for diff in diffs_for_path:
                context_builder.add_diff(diff)

        # If auto-context, replace the context_builder with a new one
        if config.auto_context_tokens > 0 and prompt:
<<<<<<< HEAD
            meta_tokens = llm_api_handler.spice.count_tokens("\n".join(code_message), model, is_message=True)

            # Calculate user included features token size
            include_files_message = get_code_message_from_features(
                [feature for file_features in self.include_files.values() for feature in file_features]
            )
            include_files_tokens = llm_api_handler.spice.count_tokens(
                "\n".join(include_files_message), model, is_message=False
            )
=======
            meta_tokens = count_tokens("\n".join(header_lines), model, full_message=True)

            include_files_message = context_builder.render()
            include_files_tokens = count_tokens(include_files_message, model, full_message=False)
>>>>>>> fd17d743

            tokens_used = prompt_tokens + meta_tokens + include_files_tokens
            auto_tokens = min(
                get_max_tokens() - tokens_used - config.token_buffer,
                config.auto_context_tokens,
            )
            context_builder = self.daemon.get_context(
                query=prompt,
                context_builder=context_builder,  # Pass include_files / diff_context to ragdaemon
                max_tokens=get_max_tokens(),
                auto_tokens=auto_tokens,
            )
            for ref in context_builder.to_refs():
                path, interval_str = split_intervals_from_path(Path(ref))
                intervals = parse_intervals(interval_str)
                for interval in intervals:
                    feature = CodeFeature(cwd / path, interval)
                    self.include_features([feature])  # Save ragdaemon context back to include_files

        # The context message is rendered by ragdaemon (ContextBuilder.render())
        context_message = context_builder.render()
        for relative_path in context_builder.context.keys():
            path = Path(cwd / relative_path).resolve()
            if path not in code_file_manager.file_lines:
                with open(path, "r") as file:  # Used by code_file_manager to validate file_edits
                    lines = file.read().split("\n")
                    code_file_manager.file_lines[path] = lines
        return "\n".join(header_lines) + context_message

    def get_all_features(
        self,
        max_chars: int = 100000,
        split_intervals: bool = True,
    ) -> list[CodeFeature]:
        """
        Retrieves every CodeFeature under the cwd. If files_only is True the features won't be split into intervals
        """
        session_context = SESSION_CONTEXT.get()
        cwd = session_context.cwd

        all_features = list[CodeFeature]()
        for _, data in self.daemon.graph.nodes(data=True):  # pyright: ignore
            if data is None or "type" not in data or "ref" not in data or data["type"] not in {"file", "chunk"}:
                continue
            path, interval = split_intervals_from_path(data["ref"])  # pyright: ignore
            intervals = parse_intervals(interval)
            if not intervals:
                all_features.append(CodeFeature(cwd / path))
            for _interval in intervals:
                all_features.append(CodeFeature(cwd / path, _interval))
        return all_features

    def include_features(self, code_features: Iterable[CodeFeature]):
        """
        Adds the given code features to context. If the feature is already included, it will not be added.
        """
        included_paths: Set[Path] = set()
        for code_feature in code_features:
            if code_feature.path not in self.include_files:
                self.include_files[code_feature.path] = [code_feature]
                included_paths.add(Path(str(code_feature)))
            else:
                code_feature_not_included = True
                for included_code_feature in self.include_files[code_feature.path]:
                    # Intervals can still overlap if user includes intervals different than what chunker breaks up,
                    # but we merge when making code message and don't duplicate lines
                    if (
                        included_code_feature.interval == code_feature.interval
                        # No need to include an interval if the entire file is already included
                        or included_code_feature.interval.whole_file()
                    ):
                        code_feature_not_included = False
                        break
                if code_feature_not_included:
                    if code_feature.interval.whole_file():
                        self.include_files[code_feature.path] = []
                    self.include_files[code_feature.path].append(code_feature)
                    included_paths.add(Path(str(code_feature)))
        return included_paths

    def include(self, path: Path | str, exclude_patterns: Iterable[Path | str] = []) -> Set[Path]:
        """
        Add paths to the context

        Paths that are already in the context and invalid paths are ignored.

        The following are behaviors for each `path` type:

        - File: the file is added to the context.
        - File interval: the file is added to the context, and the interval is added to the file
        - Directory: all files in the directory are recursively added to the context
        - Glob pattern: all files that match the glob pattern are added to the context

        Args:
            `path`: can be a relative or absolute file path, file interval path, directory, or glob pattern.

        Return:
            A set of paths that have been successfully included in the context
        """
        session_context = SESSION_CONTEXT.get()

        path = Path(path)

        abs_exclude_patterns: Set[Path] = set()
        all_exclude_patterns: Set[Union[str, Path]] = set(
            [
                *exclude_patterns,
                *self.ignore_patterns,
                *session_context.config.file_exclude_glob_list,
            ]
        )
        for pattern in all_exclude_patterns:
            if not Path(pattern).is_absolute():
                abs_exclude_patterns.add(session_context.cwd / pattern)
            else:
                abs_exclude_patterns.add(Path(pattern))

        try:
            code_features = get_code_features_for_path(
                path=path,
                cwd=session_context.cwd,
                exclude_patterns=abs_exclude_patterns,
            )
        except PathValidationError as e:
            session_context.stream.send(str(e), style="error")
            return set()

        return self.include_features(code_features)

    def _exclude_file(self, path: Path) -> Path | None:
        session_context = SESSION_CONTEXT.get()
        if path in self.include_files:
            del self.include_files[path]
            return path
        else:
            session_context.stream.send(f"Path {path} not in context", style="error")

    def _exclude_file_interval(self, path: Path) -> Set[Path]:
        session_context = SESSION_CONTEXT.get()

        excluded_paths: Set[Path] = set()

        interval_path, interval_str = split_intervals_from_path(path)
        if interval_path not in self.include_files:
            session_context.stream.send(f"Path {interval_path} not in context", style="error")
            return excluded_paths

        intervals = parse_intervals(interval_str)
        included_code_features: List[CodeFeature] = []
        for code_feature in self.include_files[interval_path]:
            if code_feature.interval not in intervals:
                included_code_features.append(code_feature)
            else:
                excluded_paths.add(Path(str(code_feature)))

        if len(included_code_features) == 0:
            del self.include_files[interval_path]
        else:
            self.include_files[interval_path] = included_code_features

        return excluded_paths

    def _exclude_directory(self, path: Path) -> Set[Path]:
        excluded_paths: Set[Path] = set()

        paths_to_exclude: Set[Path] = set()
        for included_path in self.include_files:
            if path in included_path.parents:
                paths_to_exclude.add(included_path)
        for excluded_path in paths_to_exclude:
            del self.include_files[excluded_path]
            excluded_paths.add(excluded_path)

        return excluded_paths

    def _exclude_glob(self, path: Path) -> Set[Path]:
        excluded_paths: Set[Path] = set()

        paths_to_exclude: Set[Path] = set()
        for included_path in self.include_files:
            if match_path_with_patterns(included_path, set([path])):
                paths_to_exclude.add(included_path)
        for excluded_path in paths_to_exclude:
            del self.include_files[excluded_path]
            excluded_paths.add(excluded_path)

        return excluded_paths

    def exclude(self, path: Path | str) -> Set[Path]:
        """Remove code from the context

        Paths that are not in the context and invalid paths are ignored.

        The following are behaviors for each `path` type:

        - File: the file is removed from the context
        - File interval: the interval is removed from the file. If the file doesn't have the exact interval specified,
          nothing is removed.
        - Directory: all files in the directory are removed from the context
        - Glob pattern: all files that match the glob pattern are removed from the context

        Args:
            `path`: can be a relative or absolute file path, file interval path, directory, or glob pattern.

        Return:
            A set of paths that have been successfully excluded from the context
        """
        session_context = SESSION_CONTEXT.get()

        path = Path(path)
        excluded_paths: Set[Path] = set()
        try:
            validated_path = validate_and_format_path(path, session_context.cwd, check_for_text=False)
            match get_path_type(validated_path):
                case PathType.FILE:
                    excluded_path = self._exclude_file(validated_path)
                    if excluded_path:
                        excluded_paths.add(excluded_path)
                case PathType.FILE_INTERVAL:
                    excluded_paths.update(self._exclude_file_interval(validated_path))
                case PathType.DIRECTORY:
                    excluded_paths.update(self._exclude_directory(validated_path))
                case PathType.GLOB:
                    excluded_paths.update(self._exclude_glob(validated_path))
        except PathValidationError as e:
            session_context.stream.send(str(e), style="error")
            pass

        return excluded_paths

    async def search(
        self,
        query: str,
        max_results: int | None = None,
    ) -> list[tuple[CodeFeature, float]]:
        """Return the top n features that are most similar to the query."""

        cwd = SESSION_CONTEXT.get().cwd
        all_nodes_sorted = self.daemon.search(query, max_results)
        all_features_sorted = list[tuple[CodeFeature, float]]()
        for node in all_nodes_sorted:
            if node.get("type") not in {"file", "chunk"}:
                continue
            distance = node["distance"]
            path, interval = split_intervals_from_path(Path(node["ref"]))
            intervals = parse_intervals(interval)
            for _interval in intervals:
                feature = CodeFeature(cwd / path, _interval)
                all_features_sorted.append((feature, distance))
        if max_results is None:
            return all_features_sorted
        else:
            return all_features_sorted[:max_results]

    def to_simple_context_dict(self) -> dict[str, list[str]]:
        """Return a simple dictionary representation of the code context"""

        simple_dict: dict[str, list[str]] = {}
        for path, features in self.include_files.items():
            simple_dict[str(path.absolute())] = [str(feature) for feature in features]
        return simple_dict

    def from_simple_context_dict(self, simple_dict: dict[str, list[str]]):
        """Load the code context from a simple dictionary representation"""

        for path_str, features_str in simple_dict.items():
            path = Path(path_str)
            features_for_path: List[CodeFeature] = []

            for feature_str in features_str:
                feature_path = Path(feature_str)

                # feature_path is already absolute, so cwd doesn't matter
                current_features = get_code_features_for_path(feature_path, cwd=Path("/"))
                features_for_path += list(current_features)

            self.include_files[path] = features_for_path<|MERGE_RESOLUTION|>--- conflicted
+++ resolved
@@ -165,22 +165,10 @@
 
         # If auto-context, replace the context_builder with a new one
         if config.auto_context_tokens > 0 and prompt:
-<<<<<<< HEAD
-            meta_tokens = llm_api_handler.spice.count_tokens("\n".join(code_message), model, is_message=True)
-
-            # Calculate user included features token size
-            include_files_message = get_code_message_from_features(
-                [feature for file_features in self.include_files.values() for feature in file_features]
-            )
-            include_files_tokens = llm_api_handler.spice.count_tokens(
-                "\n".join(include_files_message), model, is_message=False
-            )
-=======
-            meta_tokens = count_tokens("\n".join(header_lines), model, full_message=True)
+            meta_tokens = llm_api_handler.spice.count_tokens("\n".join(header_lines), model, is_message=True)
 
             include_files_message = context_builder.render()
-            include_files_tokens = count_tokens(include_files_message, model, full_message=False)
->>>>>>> fd17d743
+            include_files_tokens = llm_api_handler.spice.count_tokens(include_files_message, model, is_message=False)
 
             tokens_used = prompt_tokens + meta_tokens + include_files_tokens
             auto_tokens = min(
