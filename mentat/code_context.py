--- conflicted
+++ resolved
@@ -4,26 +4,17 @@
 import logging
 import os
 from pathlib import Path
-<<<<<<< HEAD
-from typing import Any, Dict, Optional
-=======
 from textwrap import dedent
 from typing import TYPE_CHECKING, Any, Dict, Optional
 
 import attr
-from termcolor import cprint
->>>>>>> b5785106
 
 from mentat.llm_api import count_tokens, model_context_size
 
 from .code_file import CodeFile
 from .code_map import CodeMap
 from .config_manager import ConfigManager
-<<<<<<< HEAD
-from .diff_context import DiffContext, get_diff_context
-=======
 from .diff_context import get_diff_context
->>>>>>> b5785106
 from .errors import UserError
 from .git_handler import get_non_gitignored_files, get_paths_with_git_diffs
 from .session_stream import get_session_stream
@@ -33,10 +24,7 @@
     from mentat.code_file_manager import CodeFileManager
     from mentat.parsers.parser import Parser
 
-<<<<<<< HEAD
-=======
-
->>>>>>> b5785106
+
 def _is_file_text_encoded(file_path: Path):
     try:
         # The ultimate filetype test
@@ -131,17 +119,10 @@
     return tree
 
 
-<<<<<<< HEAD
 async def _print_path_tree(
     tree: dict[str, Any], changed_files: set[Path], cur_path: Path, prefix: str = ""
 ):
     stream = get_session_stream()
-
-=======
-def _print_path_tree(
-    tree: dict[str, Any], changed_files: set[Path], cur_path: Path, prefix: str = ""
-):
->>>>>>> b5785106
     keys = list(tree.keys())
     for i, key in enumerate(sorted(keys)):
         if i < len(keys) - 1:
@@ -178,18 +159,9 @@
     files: dict[Path, CodeFile]  # included path -> CodeFile
     file_lines: dict[Path, list[str]]  # included path -> cached lines
 
-    def __init__(
-        self,
-        config: ConfigManager,
-<<<<<<< HEAD
-        files: Dict[Path, CodeFile],
-        diff_context: DiffContext,
-        code_map: CodeMap | None,
-    ):
+    def __init__(self, config: ConfigManager, settings: CodeContextSettings):
         self.config = config
-        self.files = files
-        self.diff_context = diff_context
-        self.code_map = code_map
+        self.settings = settings
 
     @classmethod
     async def create(
@@ -201,47 +173,21 @@
         pr_diff: Optional[str] = None,
         no_code_map: bool = False,
     ):
-        stream = get_session_stream()
-
-        # Diff context
-        try:
-            diff_context = get_diff_context(config, diff, pr_diff)
-            if not paths:
-                paths = diff_context.files
-        except UserError as e:
-            await stream.send(str(e), color="light_yellow")
-            exit()  # NOTE: should this be here?
-        # User-specified Files
-        files = _get_files(config, paths, exclude_paths)
-        # Universal ctags
-        code_map = None
-        if not no_code_map:
-            code_map = await CodeMap.create(config, token_limit=2048)
-
-        self = CodeContext(config, files, diff_context, code_map)
-
-        return self
-
-    async def display_context(self):
-        stream = get_session_stream()
-=======
-        paths: list[Path],
-        exclude_paths: list[Path],
-        diff: Optional[str] = None,
-        pr_diff: Optional[str] = None,
-        no_code_map: bool = False,
-    ):
-        self.config = config
-        self.settings = CodeContextSettings(
+        settings = CodeContextSettings(
             paths=paths,
             exclude_paths=exclude_paths,
             diff=diff,
             pr_diff=pr_diff,
             no_code_map=no_code_map,
         )
-        self.refresh(replace_paths=True)
-
-    def refresh(self, replace_paths: bool | None = False):
+        self = CodeContext(config, settings)
+        await self.refresh(replace_paths=True)
+
+        return self
+
+    async def refresh(self, replace_paths: bool | None = False):
+        stream = get_session_stream()
+
         # Diff context
         try:
             self.diff_context = get_diff_context(
@@ -250,8 +196,8 @@
             if replace_paths and not self.settings.paths:
                 self.settings.paths = self.diff_context.files
         except UserError as e:
-            cprint(str(e), "light_yellow")
-            exit()
+            await stream.send(str(e), color="light_yellow")
+            exit()  # NOTE: should this be an exit()?
         # User-specified Files
         self.files = _get_files(
             self.config, self.settings.paths, self.settings.exclude_paths
@@ -268,66 +214,29 @@
                 Reason: {self.code_map.ctags_disabled_reason}
             """
             ctags_disabled_message = dedent(ctags_disabled_message)
-            cprint(ctags_disabled_message, color="yellow")
->>>>>>> b5785106
+            await stream.send(ctags_disabled_message, color="yellow")
+
+    async def display_context(self):
+        stream = get_session_stream()
 
         if self.files:
             await stream.send("Files included in context:", color="green")
         else:
-<<<<<<< HEAD
             await stream.send("No files included in context.\n", color="red")
             await stream.send("Git project: ", color="green", end="")
         await stream.send(self.config.git_root.name, color="blue")
         await _print_path_tree(
-=======
-            cprint("No files included in context.\n", "red")
-            cprint("Git project: ", "green", end="")
-        cprint(self.config.git_root.name, "blue")
-        _print_path_tree(
->>>>>>> b5785106
             _build_path_tree(list(self.files.values()), self.config.git_root),
             get_paths_with_git_diffs(self.config.git_root),
             self.config.git_root,
         )
-<<<<<<< HEAD
-        self.diff_context.display_context()  # TODO: make async
-
-    async def add_file(self, code_file: CodeFile):
-        stream = get_session_stream()
-
-        if not os.path.exists(code_file.path):
-            await stream.send(f"File does not exist: {code_file.path}\n", color="red")
-            return
-        if code_file.path in self.files:
-            await stream.send(
-                f"File already in context: {code_file.path}\n", color="yellow"
-            )
-            return
-        self.files[code_file.path] = code_file
-        await stream.send(f"File added to context: {code_file.path}\n", color="green")
-
-    async def remove_file(self, code_file: CodeFile):
-        stream = get_session_stream()
-
-        if not os.path.exists(code_file.path):
-            await stream.send(f"File does not exist: {code_file.path}\n", color="red")
-            return
-        if code_file.path not in self.files:
-            await stream.send(
-                f"File not in context: {code_file.path}\n", color="yellow"
-            )
-            return
-        del self.files[code_file.path]
-        await stream.send(
-            f"File removed from context: {code_file.path}\n", color="green"
-        )
-=======
-        print()
-        self.diff_context.display_context()
-
-    def get_code_message(
+        await self.diff_context.display_context()
+
+    async def get_code_message(
         self, model: str, code_file_manager: CodeFileManager, parser: Parser
     ) -> str:
+        stream = get_session_stream()
+
         code_message: list[str] = []
         if self.diff_context.files:
             code_message += [
@@ -378,48 +287,57 @@
             else:
                 code_map_message_token_limit = self.code_map.token_limit
 
-            code_map_message = self.code_map.get_message(
+            code_map_message = await self.code_map.get_message(
                 token_limit=code_map_message_token_limit
             )
             if code_map_message:
                 match (code_map_message.level):
                     case "signatures":
-                        cprint_message_level = "full syntax tree"
+                        level_message = "full syntax tree"
                     case "no_signatures":
-                        cprint_message_level = "partial syntax tree"
+                        level_message = "partial syntax tree"
                     case "filenames":
-                        cprint_message_level = "filepaths only"
-
-                cprint_message = f"\nIncluding CodeMap ({cprint_message_level})"
-                cprint(cprint_message, color="green")
+                        level_message = "filepaths only"
+
+                message = f"\nIncluding CodeMap ({level_message})"
+                await stream.send(message, color="green")
                 code_message += [f"\n{code_map_message.content}"]
             else:
-                cprint_message = [
+                message = [
                     "\nExcluding CodeMap from system message.",
                     "Reason: not enough tokens available in model context.",
                 ]
-                cprint_message = "\n".join(cprint_message)
-                cprint(cprint_message, color="yellow")
+                message = "\n".join(message)
+                await stream.send(message, color="yellow")
 
         return "\n".join(code_message)
 
-    def add_file(self, code_file: CodeFile):
+    async def add_file(self, code_file: CodeFile):
+        stream = get_session_stream()
+
         if not os.path.exists(code_file.path):
-            cprint(f"File does not exist: {code_file.path}\n", "red")
+            await stream.send(f"File does not exist: {code_file.path}\n", color="red")
             return
         if code_file.path in self.files:
-            cprint(f"File already in context: {code_file.path}\n", "yellow")
+            await stream.send(
+                f"File already in context: {code_file.path}\n", color="yellow"
+            )
             return
         self.files[code_file.path] = code_file
-        cprint(f"File added to context: {code_file.path}\n", "green")
-
-    def remove_file(self, code_file: CodeFile):
+        await stream.send(f"File added to context: {code_file.path}\n", color="green")
+
+    async def remove_file(self, code_file: CodeFile):
+        stream = get_session_stream()
+
         if not os.path.exists(code_file.path):
-            cprint(f"File does not exist: {code_file.path}\n", "red")
+            await stream.send(f"File does not exist: {code_file.path}\n", color="red")
             return
         if code_file.path not in self.files:
-            cprint(f"File not in context: {code_file.path}\n", "yellow")
+            await stream.send(
+                f"File not in context: {code_file.path}\n", color="yellow"
+            )
             return
         del self.files[code_file.path]
-        cprint(f"File removed from context: {code_file.path}\n", "green")
->>>>>>> b5785106
+        await stream.send(
+            f"File removed from context: {code_file.path}\n", color="green"
+        )