from __future__ import annotations

import os
from pathlib import Path
from typing import Dict, Iterable, List, Optional, Set

from mentat.code_feature import (
    CodeFeature,
    CodeMessageLevel,
    get_code_message_from_features,
    get_consolidated_feature_refs,
    split_file_into_intervals,
)
from mentat.diff_context import DiffContext
from mentat.errors import PathValidationError
from mentat.feature_filters.default_filter import DefaultFilter
from mentat.feature_filters.embedding_similarity_filter import EmbeddingSimilarityFilter
from mentat.feature_filters.truncate_filter import TruncateFilter
from mentat.git_handler import get_paths_with_git_diffs
from mentat.include_files import (
    PathType,
    build_path_tree,
    get_code_features_for_path,
    get_path_type,
    get_paths_for_directory,
    is_file_text_encoded,
    match_path_with_patterns,
    print_path_tree,
    validate_and_format_path,
)
from mentat.interval import parse_intervals
from mentat.llm_api_handler import count_tokens, is_test_environment
from mentat.session_context import SESSION_CONTEXT
from mentat.session_stream import SessionStream
from mentat.utils import sha256


class CodeContext:
    def __init__(
        self,
        stream: SessionStream,
        git_root: Optional[Path] = None,
        diff: Optional[str] = None,
        pr_diff: Optional[str] = None,
        exclude_patterns: Iterable[Path | str] = [],
    ):
        self.diff = diff
        self.pr_diff = pr_diff
        self.exclude_patterns = set(Path(p) for p in exclude_patterns)

        self.diff_context = None
        if git_root:
            self.diff_context = DiffContext(stream, git_root, self.diff, self.pr_diff)

        # TODO: This is a dict so we can quickly reference either a path (key)
        # or the CodeFeatures (value) and their intervals. Redundant.
<<<<<<< HEAD
        # NOTE: this should be a set of CodeFeatures, not a list
        self.include_files: Dict[Path, List[CodeFeature]] = {}
        self.features: List[CodeFeature] = []
        self.ctags_disabled = check_ctags_disabled()
=======
        self.include_files = {}
        self.ignore_files = set()
>>>>>>> ce3a9f80

    def display_context(self):
        """Display the baseline context: included files and auto-context settings"""
        session_context = SESSION_CONTEXT.get()
        stream = session_context.stream
        config = session_context.config

        stream.send("Code Context:", color="blue")
        prefix = "  "
        stream.send(f"{prefix}Directory: {session_context.cwd}")
        if self.diff_context and self.diff_context.name:
            stream.send(f"{prefix}Diff:", end=" ")
            stream.send(self.diff_context.get_display_context(), color="green")
        if self.include_files:
            stream.send(f"{prefix}Included files:")
            stream.send(f"{prefix + prefix}{session_context.cwd.name}")
            print_path_tree(
                build_path_tree(list(self.include_files.keys()), session_context.cwd),
                get_paths_with_git_diffs(),
                session_context.cwd,
                prefix + prefix,
            )
        else:
            stream.send(f"{prefix}Included files: None", color="yellow")
        if config.auto_context:
            stream.send(f"{prefix}Auto-Context: Enabled")
            stream.send(f"{prefix}Auto-Tokens: {config.auto_tokens}")
        else:
            stream.send(f"{prefix}Auto-Context: Disabled")

        features = None
        if self.features:
            stream.send(f"{prefix}Active Features:")
            features = self.features
        elif self.include_files:
            stream.send(f"{prefix}Included files:")
            features = [
                _feat for _file in self.include_files.values() for _feat in _file
            ]
        if features is not None:
            refs = get_consolidated_feature_refs(features)
            print_path_tree(
                build_path_tree([Path(r) for r in refs], session_context.cwd),
                get_paths_with_git_diffs(),
                session_context.cwd,
                prefix + prefix,
            )
        else:
            stream.send(f"{prefix}Included files: None", color="yellow")

    _code_message: str | None = None
    _code_message_checksum: str | None = None

    def _get_code_message_checksum(
        self, prompt: str = "", max_tokens: Optional[int] = None
    ) -> str:
        session_context = SESSION_CONTEXT.get()
        config = session_context.config
        code_file_manager = session_context.code_file_manager

        if not self.features:
            features_checksum = ""
        else:
            feature_files = {session_context.cwd / f.path for f in self.features}
            feature_file_checksums = [
                code_file_manager.get_file_checksum(f) for f in feature_files
            ]
            features_checksum = sha256("".join(feature_file_checksums))
        settings = {
            "prompt": prompt,
            "auto_context": config.auto_context,
            "use_llm": self.use_llm,
            "diff": self.diff,
            "pr_diff": self.pr_diff,
            "max_tokens": max_tokens,
            "include_files": self.include_files,
        }
        settings_checksum = sha256(str(settings))
        return features_checksum + settings_checksum

    async def get_code_message(
        self,
        prompt: str,
        max_tokens: int,
        expected_edits: Optional[list[str]] = None,  # for training/benchmarking
        loading_multiplier: float = 0.0,
    ) -> str:
        code_message_checksum = self._get_code_message_checksum(prompt, max_tokens)
        if (
            self._code_message is None
            or code_message_checksum != self._code_message_checksum
        ):
            self._code_message = await self._get_code_message(
                prompt, max_tokens, expected_edits, loading_multiplier
            )
            self._code_message_checksum = self._get_code_message_checksum(
                prompt, max_tokens
            )
        return self._code_message

    use_llm: bool = False

    async def _get_code_message(
        self,
        prompt: str,
        max_tokens: int,
        expected_edits: Optional[list[str]] = None,
        loading_multiplier: float = 0.0,
    ) -> str:
        session_context = SESSION_CONTEXT.get()
        config = session_context.config
        model = config.model

        # Setup code message metadata
        code_message = list[str]()
        if self.diff_context:
            self.diff_context.clear_cache()
            if self.diff_context.files:
                code_message += [
                    "Diff References:",
                    f' "-" = {self.diff_context.name}',
                    ' "+" = Active Changes',
                    "",
                ]

                if len(self.include_files) == 0:
                    for file in self.diff_context.files:
                        self.include(file)

        code_message += ["Code Files:\n"]
        meta_tokens = count_tokens("\n".join(code_message), model, full_message=True)
        remaining_tokens = max_tokens - meta_tokens
        auto_tokens = min(remaining_tokens, config.auto_tokens)

        if remaining_tokens < 0:
            self.features = []
            return ""
        elif not config.auto_context:
            self.features = self._get_include_features()
            if sum(f.count_tokens(model) for f in self.features) > remaining_tokens:
                if prompt and not is_test_environment():
                    self.features = await EmbeddingSimilarityFilter(prompt).filter(
                        self.features
                    )
                self.features = await TruncateFilter(
                    remaining_tokens, model, respect_user_include=False
                ).filter(self.features)
        else:
            self.features = self._get_all_features(
                CodeMessageLevel.INTERVAL,
            )
            feature_filter = DefaultFilter(
                auto_tokens,
                self.use_llm,
                prompt,
                expected_edits,
                loading_multiplier=loading_multiplier,
            )
            self.features = await feature_filter.filter(self.features)

        # Group intervals by file, separated by ellipses if there are gaps
        code_message += get_code_message_from_features(self.features)
        return "\n".join(code_message)

    def _get_include_features(self) -> list[CodeFeature]:
        session_context = SESSION_CONTEXT.get()

        include_features: List[CodeFeature] = []
        for path, features in self.include_files.items():
            annotations = []
            if self.diff_context:
                annotations = self.diff_context.get_annotations(path)

            for feature in features:
                diff = None
                if self.diff_context:
                    has_diff = any(a.intersects(feature.interval) for a in annotations)
                    diff = self.diff_context.target if has_diff else None

                feature = CodeFeature(
                    feature.ref(),
                    feature.level,
                    diff=diff,
                    user_included=True,
                )
                include_features.append(feature)

        def _feature_relative_path(f: CodeFeature) -> str:
            return os.path.relpath(f.path, session_context.cwd)

        return sorted(include_features, key=_feature_relative_path)

    def _get_all_features(
        self,
        level: CodeMessageLevel,
        max_chars: int = 100000,
    ) -> list[CodeFeature]:
        session_context = SESSION_CONTEXT.get()

        all_features: List[CodeFeature] = []
        for path in get_paths_for_directory(
            path=session_context.cwd,
            exclude_patterns=[
                *self.exclude_patterns,
                *session_context.config.file_exclude_glob_list,
            ],
        ):
            if not is_file_text_encoded(path) or os.path.getsize(path) > max_chars:
                continue

            diff_target = None
            if self.diff_context:
                diff_target = (
                    self.diff_context.target
                    if path in self.diff_context.files
                    else None
                )

            user_included = path in self.include_files
            if level == CodeMessageLevel.INTERVAL:
                full_feature = CodeFeature(
                    path,
                    level=CodeMessageLevel.CODE,
                    diff=diff_target,
                    user_included=user_included,
                )
<<<<<<< HEAD
                if self.ctags_disabled:
                    all_features.append(full_feature)
                else:
                    _split_features = split_file_into_intervals(
                        full_feature, user_features=self.include_files.get(path, [])
                    )
                    all_features += _split_features
=======
                _split_features = split_file_into_intervals(
                    full_feature,
                    user_features=self.include_files.get(abs_path, []),
                )
                all_features += _split_features
>>>>>>> ce3a9f80
            else:
                _feature = CodeFeature(
                    path, level=level, diff=diff_target, user_included=user_included
                )
                all_features.append(_feature)

        return sorted(all_features, key=lambda f: f.path)

    def include(
        self, path: Path | str, exclude_patterns: Iterable[Path | str] = []
    ) -> Set[Path]:
        """Add code to the context

        Paths that are already in the context and invalid paths are ignored.

        The following are behaviors for each `path` type:

        - File: the file is added to the context.
        - File interval: the file is added to the context, and the interval is added to the file
        - Directory: all files in the directory are recursively added to the context
        - Glob pattern: all files that match the glob pattern are added to the context

        Args:
            `path`: can be a relative or absolute file path, file interval path, directory, or glob pattern.

        Return:
            A set of paths that have been successfully included in the context
        """
        session_context = SESSION_CONTEXT.get()

        path = Path(path)

        included_paths: Set[Path] = set()
        try:
            code_features = get_code_features_for_path(
                path=path,
                cwd=session_context.cwd,
                exclude_patterns=[
                    *exclude_patterns,
                    *self.exclude_patterns,
                    *session_context.config.file_exclude_glob_list,
                ],
            )
        except PathValidationError as e:
            session_context.stream.send(e, color="light_red")
            return included_paths

        for code_feature in code_features:
            # Path in included files
            if code_feature.path not in self.include_files:
                self.include_files[code_feature.path] = [code_feature]
                included_paths.add(Path(code_feature.ref()))
            # Path not in included files
            else:
                code_feature_not_included = True
                # NOTE: should have CodeFeatures in a hashtable
                for included_code_feature in self.include_files[code_feature.path]:
                    if included_code_feature.interval == code_feature.interval:
                        code_feature_not_included = False
                        break
                if code_feature_not_included:
                    self.include_files[code_feature.path].append(code_feature)
                    included_paths.add(Path(code_feature.ref()))

        return included_paths

    def _exclude_file(self, path: Path) -> Path | None:
        session_context = SESSION_CONTEXT.get()
        if path in self.include_files:
            del self.include_files[path]
            return path
        else:
            session_context.stream.send(
                f"Path {path} not in context", color="light_red"
            )

    def _exclude_file_interval(self, path: Path) -> Set[Path]:
        session_context = SESSION_CONTEXT.get()

        excluded_paths: Set[Path] = set()

        interval_path, interval_str = str(path).rsplit(":", 1)
        interval_path = Path(interval_path)
        if interval_path not in self.include_files:
            session_context.stream.send(
                f"Path {interval_path} not in context", color="light_red"
            )
            return excluded_paths

        intervals = parse_intervals(interval_str)
        included_code_features: List[CodeFeature] = []
        for code_feature in self.include_files[interval_path]:
            if code_feature.interval not in intervals:
                included_code_features.append(code_feature)
            else:
                excluded_paths.add(Path(code_feature.ref()))

        if len(included_code_features) == 0:
            del self.include_files[interval_path]
        else:
            self.include_files[interval_path] = included_code_features

        return excluded_paths

    def _exclude_directory(self, path: Path) -> Set[Path]:
        excluded_paths: Set[Path] = set()

        paths_to_exclude: Set[Path] = set()
        for included_path in self.include_files:
            if path in included_path.parents:
                paths_to_exclude.add(included_path)
        for excluded_path in paths_to_exclude:
            del self.include_files[excluded_path]
            excluded_paths.add(excluded_path)

        return excluded_paths

    def _exclude_glob(self, path: Path) -> Set[Path]:
        excluded_paths: Set[Path] = set()

        paths_to_exclude: Set[Path] = set()
        for included_path in self.include_files:
            if match_path_with_patterns(included_path, set(str(path))):
                paths_to_exclude.add(included_path)
        for excluded_path in paths_to_exclude:
            del self.include_files[excluded_path]
            excluded_paths.add(excluded_path)

        return excluded_paths

    def exclude(self, path: Path | str) -> Set[Path]:
        """Remove code from the context

        Paths that are not in the context and invalid paths are ignored.

        The following are behaviors for each `path` type:

        - File: the file is removed from the context
        - File interval: the interval is removed from the file. If the file doesn't have the exact interval specified,
          nothing is removed.
        - Directory: all files in the directory are removed from the context
        - Glob pattern: all files that match the glob pattern are removed from the context

        Args:
            `path`: can be a relative or absolute file path, file interval path, directory, or glob pattern.

        Return:
            A set of paths that have been successfully excluded from the context
        """
        session_context = SESSION_CONTEXT.get()

        path = Path(path)
        excluded_paths: Set[Path] = set()
        try:
            validated_path = validate_and_format_path(
                path, session_context.cwd, check_for_text=False
            )
            match get_path_type(validated_path):
                case PathType.FILE:
                    excluded_path = self._exclude_file(validated_path)
                    if excluded_path:
                        excluded_paths.add(excluded_path)
                case PathType.FILE_INTERVAL:
                    excluded_paths.update(self._exclude_file_interval(validated_path))
                case PathType.DIRECTORY:
                    excluded_paths.update(self._exclude_directory(validated_path))
                case PathType.GLOB:
                    excluded_paths.update(self._exclude_glob(validated_path))
        except PathValidationError as e:
            session_context.stream.send(e, color="light_red")

        return excluded_paths

    async def search(
        self,
        query: str,
        max_results: int | None = None,
        level: CodeMessageLevel = CodeMessageLevel.INTERVAL,
    ) -> list[tuple[CodeFeature, float]]:
        """Return the top n features that are most similar to the query."""

        all_features = self._get_all_features(
            level,
        )

        embedding_similarity_filter = EmbeddingSimilarityFilter(query)
        all_features_sorted = await embedding_similarity_filter.score(all_features)
        if max_results is None:
            return all_features_sorted
        else:
            return all_features_sorted[:max_results]<|MERGE_RESOLUTION|>--- conflicted
+++ resolved
@@ -54,15 +54,9 @@
 
         # TODO: This is a dict so we can quickly reference either a path (key)
         # or the CodeFeatures (value) and their intervals. Redundant.
-<<<<<<< HEAD
-        # NOTE: this should be a set of CodeFeatures, not a list
         self.include_files: Dict[Path, List[CodeFeature]] = {}
+        self.ignore_files: Set[Path] = set()
         self.features: List[CodeFeature] = []
-        self.ctags_disabled = check_ctags_disabled()
-=======
-        self.include_files = {}
-        self.ignore_files = set()
->>>>>>> ce3a9f80
 
     def display_context(self):
         """Display the baseline context: included files and auto-context settings"""
@@ -282,6 +276,7 @@
                 )
 
             user_included = path in self.include_files
+
             if level == CodeMessageLevel.INTERVAL:
                 full_feature = CodeFeature(
                     path,
@@ -289,26 +284,34 @@
                     diff=diff_target,
                     user_included=user_included,
                 )
-<<<<<<< HEAD
-                if self.ctags_disabled:
-                    all_features.append(full_feature)
-                else:
-                    _split_features = split_file_into_intervals(
-                        full_feature, user_features=self.include_files.get(path, [])
-                    )
-                    all_features += _split_features
-=======
                 _split_features = split_file_into_intervals(
                     full_feature,
-                    user_features=self.include_files.get(abs_path, []),
+                    user_features=self.include_files.get(path, []),
                 )
                 all_features += _split_features
->>>>>>> ce3a9f80
             else:
                 _feature = CodeFeature(
                     path, level=level, diff=diff_target, user_included=user_included
                 )
                 all_features.append(_feature)
+
+            # if level == CodeMessageLevel.INTERVAL:
+            #     full_feature = CodeFeature(
+            #         path,
+            #         level=CodeMessageLevel.CODE,
+            #         diff=diff_target,
+            #         user_included=user_included,
+            #     )
+            #     if self.ctags_disabled:
+            #         all_features.append(full_feature)
+            #     else:
+            #         _split_features = split_file_into_intervals(
+            #             full_feature, user_features=self.include_files.get(path, [])
+            #         )
+            #         all_features += _split_features
+            # else:
+            #     _feature = CodeFeature(path, level=level, diff=diff_target, user_included=user_included)
+            #     all_features.append(_feature)
 
         return sorted(all_features, key=lambda f: f.path)
 
