from __future__ import annotations

import os
from pathlib import Path
<<<<<<< HEAD
from typing import Dict, Iterable, List, Optional, Set
=======
from typing import Dict, Iterable, List, Optional, Set, Union
>>>>>>> 47b383ed

from mentat.code_feature import (
    CodeFeature,
    CodeMessageLevel,
    get_code_message_from_features,
    get_consolidated_feature_refs,
    split_file_into_intervals,
)
from mentat.diff_context import DiffContext
from mentat.errors import PathValidationError
from mentat.feature_filters.default_filter import DefaultFilter
from mentat.feature_filters.embedding_similarity_filter import EmbeddingSimilarityFilter
from mentat.feature_filters.truncate_filter import TruncateFilter
from mentat.git_handler import get_paths_with_git_diffs
from mentat.include_files import (
    PathType,
    build_path_tree,
    get_code_features_for_path,
    get_path_type,
    get_paths_for_directory,
    is_file_text_encoded,
    match_path_with_patterns,
    print_path_tree,
    validate_and_format_path,
)
from mentat.interval import parse_intervals
from mentat.llm_api_handler import count_tokens, is_test_environment
from mentat.session_context import SESSION_CONTEXT
from mentat.session_stream import SessionStream
from mentat.utils import sha256


class CodeContext:
    def __init__(
        self,
        stream: SessionStream,
        git_root: Optional[Path] = None,
        diff: Optional[str] = None,
        pr_diff: Optional[str] = None,
<<<<<<< HEAD
        exclude_patterns: Iterable[Path | str] = [],
=======
        ignore_patterns: Iterable[Path | str] = [],
>>>>>>> 47b383ed
    ):
        self.git_root = git_root
        self.diff = diff
        self.pr_diff = pr_diff
<<<<<<< HEAD
        self.exclude_patterns = set(Path(p) for p in exclude_patterns)

        self.diff_context = None
        if self.git_root:
            self.diff_context = DiffContext(
                stream, self.git_root, self.diff, self.pr_diff
            )

        # TODO: This is a dict so we can quickly reference either a path (key)
        # or the CodeFeatures (value) and their intervals. Redundant.
        # NOTE: this should be a set of CodeFeatures, not a list
        self.include_files: Dict[Path, List[CodeFeature]] = {}
        self.features: List[CodeFeature] = []
        self.ctags_disabled = check_ctags_disabled()
=======
        self.ignore_patterns = set(Path(p) for p in ignore_patterns)

        self.diff_context = None
        if git_root:
            self.diff_context = DiffContext(stream, git_root, self.diff, self.pr_diff)

        # TODO: This is a dict so we can quickly reference either a path (key)
        # or the CodeFeatures (value) and their intervals. Redundant.
        self.include_files: Dict[Path, List[CodeFeature]] = {}
        self.ignore_files: Set[Path] = set()
        self.features: List[CodeFeature] = []
        self.include_files: Dict[Path, List[CodeFeature]] = {}
        self.ignore_files: Set[Path] = set()
        self.features: List[CodeFeature] = []
>>>>>>> 47b383ed

    def display_context(self):
        """Display the baseline context: included files and auto-context settings"""
        session_context = SESSION_CONTEXT.get()
        stream = session_context.stream
        config = session_context.config

        stream.send("Code Context:", color="blue")
        prefix = "  "
        stream.send(f"{prefix}Directory: {session_context.cwd}")
        if self.diff_context and self.diff_context.name:
            stream.send(f"{prefix}Diff:", end=" ")
            stream.send(self.diff_context.get_display_context(), color="green")
        if self.include_files:
            stream.send(f"{prefix}Included files:")
            stream.send(f"{prefix + prefix}{session_context.cwd.name}")
            print_path_tree(
                build_path_tree(list(self.include_files.keys()), session_context.cwd),
<<<<<<< HEAD
                get_paths_with_git_diffs(self.git_root) if self.git_root else set(),
=======
                get_paths_with_git_diffs(),
>>>>>>> 47b383ed
                session_context.cwd,
                prefix + prefix,
            )
        else:
            stream.send(f"{prefix}Included files: None", color="yellow")
        if config.auto_context:
            stream.send(f"{prefix}Auto-Context: Enabled")
            stream.send(f"{prefix}Auto-Tokens: {config.auto_tokens}")
        else:
            stream.send(f"{prefix}Auto-Context: Disabled")

        features = None
        if self.features:
            stream.send(f"{prefix}Active Features:")
            features = self.features
        elif self.include_files:
            stream.send(f"{prefix}Included files:")
            features = [
                _feat for _file in self.include_files.values() for _feat in _file
            ]
        if features is not None:
            refs = get_consolidated_feature_refs(features)
            print_path_tree(
                build_path_tree([Path(r) for r in refs], session_context.cwd),
<<<<<<< HEAD
                get_paths_with_git_diffs(self.git_root) if self.git_root else set(),
=======
                get_paths_with_git_diffs(),
>>>>>>> 47b383ed
                session_context.cwd,
                prefix + prefix,
            )
        else:
            stream.send(f"{prefix}Included files: None", color="yellow")

    _code_message: str | None = None
    _code_message_checksum: str | None = None

    def _get_code_message_checksum(
        self, prompt: Optional[str] = None, max_tokens: Optional[int] = None
    ) -> str:
        session_context = SESSION_CONTEXT.get()
        config = session_context.config
        code_file_manager = session_context.code_file_manager

        if not self.features:
            features_checksum = ""
        else:
<<<<<<< HEAD
            feature_files = {session_context.cwd / f.path for f in self.features}
=======
            feature_files = {
                session_context.cwd / f.path
                for f in self.features
                if (session_context.cwd / f.path).exists()
            }
>>>>>>> 47b383ed
            feature_file_checksums = [
                code_file_manager.get_file_checksum(f) for f in feature_files
            ]
            features_checksum = sha256("".join(feature_file_checksums))
        settings = {
            "prompt": prompt or "",
            "auto_context": config.auto_context,
            "use_llm": self.use_llm,
            "diff": self.diff,
            "pr_diff": self.pr_diff,
            "max_tokens": max_tokens or "",
            "include_files": self.include_files,
        }
        settings_checksum = sha256(str(settings))
        return features_checksum + settings_checksum

    async def get_code_message(
        self,
        prompt: Optional[str] = None,
        max_tokens: Optional[int] = None,
        expected_edits: Optional[list[str]] = None,  # for training/benchmarking
        loading_multiplier: float = 0.0,
    ) -> str:
        code_message_checksum = self._get_code_message_checksum(prompt, max_tokens)
        if (
            self._code_message is None
            or code_message_checksum != self._code_message_checksum
        ):
            self._code_message = await self._get_code_message(
                prompt, max_tokens, expected_edits, loading_multiplier
            )
            self._code_message_checksum = self._get_code_message_checksum(
                prompt, max_tokens
            )
        return self._code_message

    use_llm: bool = False

    async def _get_code_message(
        self,
        prompt: Optional[str] = None,
        max_tokens: Optional[int] = None,
        expected_edits: Optional[list[str]] = None,
        loading_multiplier: float = 0.0,
    ) -> str:
        session_context = SESSION_CONTEXT.get()
        config = session_context.config
        model = config.model

        # Setup code message metadata
        code_message = list[str]()
        if self.diff_context:
            self.diff_context.clear_cache()
            if self.diff_context.files:
                code_message += [
                    "Diff References:",
                    f' "-" = {self.diff_context.name}',
                    ' "+" = Active Changes',
                    "",
                ]

<<<<<<< HEAD
                if len(self.include_files) == 0:
=======
                if len(self.include_files) == 0 and (self.diff or self.pr_diff):
>>>>>>> 47b383ed
                    for file in self.diff_context.files:
                        self.include(file)

        code_message += ["Code Files:\n"]
        meta_tokens = count_tokens("\n".join(code_message), model, full_message=True)
        remaining_tokens = None if max_tokens is None else max_tokens - meta_tokens
        auto_tokens = (
            None
            if remaining_tokens is None
            else min(remaining_tokens, config.auto_tokens)
        )

        if remaining_tokens is not None and remaining_tokens <= 0:
            self.features = []
            return ""
        elif not config.auto_context:
            self.features = self._get_include_features()
            if remaining_tokens is not None:
                if prompt and not is_test_environment():
                    self.features = await EmbeddingSimilarityFilter(prompt).filter(
                        self.features
                    )
                if sum(f.count_tokens(model) for f in self.features) > remaining_tokens:
                    self.features = await TruncateFilter(
                        remaining_tokens, model, respect_user_include=False
                    ).filter(self.features)
        else:
            self.features = self.get_all_features(
                CodeMessageLevel.INTERVAL,
            )
            if auto_tokens:
                feature_filter = DefaultFilter(
                    auto_tokens,
                    self.use_llm,
                    prompt,
                    expected_edits,
                    loading_multiplier=loading_multiplier,
                )
                self.features = await feature_filter.filter(self.features)

        # Group intervals by file, separated by ellipses if there are gaps
        code_message += get_code_message_from_features(self.features)
        return "\n".join(code_message)

    def _get_include_features(self) -> list[CodeFeature]:
        session_context = SESSION_CONTEXT.get()

        include_features: List[CodeFeature] = []
        for path, features in self.include_files.items():
            annotations = []
            if self.diff_context:
                annotations = self.diff_context.get_annotations(path)

            for feature in features:
                diff = None
                if self.diff_context:
                    has_diff = any(a.intersects(feature.interval) for a in annotations)
                    diff = self.diff_context.target if has_diff else None

                feature = CodeFeature(
                    feature.ref(),
                    feature.level,
                    diff=diff,
                    user_included=True,
                )
                include_features.append(feature)

        def _feature_relative_path(f: CodeFeature) -> str:
            return os.path.relpath(f.path, session_context.cwd)

        return sorted(include_features, key=_feature_relative_path)

    def get_all_features(
        self,
        level: CodeMessageLevel,
        max_chars: int = 100000,
    ) -> list[CodeFeature]:
        session_context = SESSION_CONTEXT.get()

<<<<<<< HEAD
        all_features: List[CodeFeature] = []
        for path in get_paths_for_directory(
            path=session_context.cwd,
            exclude_patterns=[
                *self.exclude_patterns,
                *session_context.config.file_exclude_glob_list,
            ],
=======
        abs_exclude_patterns: Set[Path] = set()
        for pattern in self.ignore_patterns.union(
            session_context.config.file_exclude_glob_list
        ):
            if not Path(pattern).is_absolute():
                abs_exclude_patterns.add(session_context.cwd / pattern)
            else:
                abs_exclude_patterns.add(Path(pattern))

        all_features: List[CodeFeature] = []
        for path in get_paths_for_directory(
            path=session_context.cwd, exclude_patterns=abs_exclude_patterns
>>>>>>> 47b383ed
        ):
            if not is_file_text_encoded(path) or os.path.getsize(path) > max_chars:
                continue

            diff_target = None
            if self.diff_context:
                diff_target = (
                    self.diff_context.target
                    if path in self.diff_context.files
                    else None
                )

            user_included = path in self.include_files
<<<<<<< HEAD
=======

>>>>>>> 47b383ed
            if level == CodeMessageLevel.INTERVAL:
                full_feature = CodeFeature(
                    path,
                    level=CodeMessageLevel.CODE,
                    diff=diff_target,
                    user_included=user_included,
                )
<<<<<<< HEAD
                if self.ctags_disabled:
                    all_features.append(full_feature)
                else:
                    _split_features = split_file_into_intervals(
                        full_feature, user_features=self.include_files.get(path, [])
                    )
                    all_features += _split_features
=======
                _split_features = split_file_into_intervals(
                    full_feature,
                    user_features=self.include_files.get(path, []),
                )
                all_features += _split_features
>>>>>>> 47b383ed
            else:
                _feature = CodeFeature(
                    path, level=level, diff=diff_target, user_included=user_included
                )
                all_features.append(_feature)

            # if level == CodeMessageLevel.INTERVAL:
            #     full_feature = CodeFeature(
            #         path,
            #         level=CodeMessageLevel.CODE,
            #         diff=diff_target,
            #         user_included=user_included,
            #     )
            #     if self.ctags_disabled:
            #         all_features.append(full_feature)
            #     else:
            #         _split_features = split_file_into_intervals(
            #             full_feature, user_features=self.include_files.get(path, [])
            #         )
            #         all_features += _split_features
            # else:
            #     _feature = CodeFeature(path, level=level, diff=diff_target, user_included=user_included)
            #     all_features.append(_feature)

        return sorted(all_features, key=lambda f: f.path)

    def include(
        self, path: Path | str, exclude_patterns: Iterable[Path | str] = []
    ) -> Set[Path]:
        """Add code to the context

        Paths that are already in the context and invalid paths are ignored.

        The following are behaviors for each `path` type:

        - File: the file is added to the context.
        - File interval: the file is added to the context, and the interval is added to the file
        - Directory: all files in the directory are recursively added to the context
        - Glob pattern: all files that match the glob pattern are added to the context

        Args:
            `path`: can be a relative or absolute file path, file interval path, directory, or glob pattern.

        Return:
            A set of paths that have been successfully included in the context
        """
        session_context = SESSION_CONTEXT.get()

        path = Path(path)

<<<<<<< HEAD
=======
        abs_exclude_patterns: Set[Path] = set()
        all_exclude_patterns: Set[Union[str, Path]] = set(
            [
                *exclude_patterns,
                *self.ignore_patterns,
                *session_context.config.file_exclude_glob_list,
            ]
        )
        for pattern in all_exclude_patterns:
            if not Path(pattern).is_absolute():
                abs_exclude_patterns.add(session_context.cwd / pattern)
            else:
                abs_exclude_patterns.add(Path(pattern))

>>>>>>> 47b383ed
        included_paths: Set[Path] = set()
        try:
            code_features = get_code_features_for_path(
                path=path,
                cwd=session_context.cwd,
<<<<<<< HEAD
                exclude_patterns=[
                    *exclude_patterns,
                    *self.exclude_patterns,
                    *session_context.config.file_exclude_glob_list,
                ],
=======
                exclude_patterns=abs_exclude_patterns,
>>>>>>> 47b383ed
            )
        except PathValidationError as e:
            session_context.stream.send(e, color="light_red")
            return included_paths

        for code_feature in code_features:
            # Path in included files
            if code_feature.path not in self.include_files:
                self.include_files[code_feature.path] = [code_feature]
                included_paths.add(Path(code_feature.ref()))
            # Path not in included files
            else:
                code_feature_not_included = True
                # NOTE: should have CodeFeatures in a hashtable
                for included_code_feature in self.include_files[code_feature.path]:
                    if included_code_feature.interval == code_feature.interval:
                        code_feature_not_included = False
                        break
                if code_feature_not_included:
                    self.include_files[code_feature.path].append(code_feature)
                    included_paths.add(Path(code_feature.ref()))

        return included_paths

    def _exclude_file(self, path: Path) -> Path | None:
        session_context = SESSION_CONTEXT.get()
        if path in self.include_files:
            del self.include_files[path]
            return path
        else:
            session_context.stream.send(
                f"Path {path} not in context", color="light_red"
            )

    def _exclude_file_interval(self, path: Path) -> Set[Path]:
        session_context = SESSION_CONTEXT.get()

        excluded_paths: Set[Path] = set()

        interval_path, interval_str = str(path).rsplit(":", 1)
        interval_path = Path(interval_path)
        if interval_path not in self.include_files:
            session_context.stream.send(
                f"Path {interval_path} not in context", color="light_red"
            )
            return excluded_paths

        intervals = parse_intervals(interval_str)
        included_code_features: List[CodeFeature] = []
        for code_feature in self.include_files[interval_path]:
            if code_feature.interval not in intervals:
                included_code_features.append(code_feature)
            else:
                excluded_paths.add(Path(code_feature.ref()))

        if len(included_code_features) == 0:
            del self.include_files[interval_path]
        else:
            self.include_files[interval_path] = included_code_features

        return excluded_paths

    def _exclude_directory(self, path: Path) -> Set[Path]:
        excluded_paths: Set[Path] = set()

        paths_to_exclude: Set[Path] = set()
        for included_path in self.include_files:
            if path in included_path.parents:
                paths_to_exclude.add(included_path)
        for excluded_path in paths_to_exclude:
            del self.include_files[excluded_path]
            excluded_paths.add(excluded_path)

        return excluded_paths

    def _exclude_glob(self, path: Path) -> Set[Path]:
        excluded_paths: Set[Path] = set()

        paths_to_exclude: Set[Path] = set()
        for included_path in self.include_files:
<<<<<<< HEAD
            if match_path_with_patterns(included_path, set(str(path))):
=======
            if match_path_with_patterns(included_path, set([path])):
>>>>>>> 47b383ed
                paths_to_exclude.add(included_path)
        for excluded_path in paths_to_exclude:
            del self.include_files[excluded_path]
            excluded_paths.add(excluded_path)

        return excluded_paths

    def exclude(self, path: Path | str) -> Set[Path]:
        """Remove code from the context

        Paths that are not in the context and invalid paths are ignored.

        The following are behaviors for each `path` type:

        - File: the file is removed from the context
        - File interval: the interval is removed from the file. If the file doesn't have the exact interval specified,
          nothing is removed.
        - Directory: all files in the directory are removed from the context
        - Glob pattern: all files that match the glob pattern are removed from the context

        Args:
            `path`: can be a relative or absolute file path, file interval path, directory, or glob pattern.

        Return:
            A set of paths that have been successfully excluded from the context
        """
        session_context = SESSION_CONTEXT.get()

        path = Path(path)
        excluded_paths: Set[Path] = set()
        try:
            validated_path = validate_and_format_path(
                path, session_context.cwd, check_for_text=False
            )
            match get_path_type(validated_path):
                case PathType.FILE:
                    excluded_path = self._exclude_file(validated_path)
                    if excluded_path:
                        excluded_paths.add(excluded_path)
                case PathType.FILE_INTERVAL:
                    excluded_paths.update(self._exclude_file_interval(validated_path))
                case PathType.DIRECTORY:
                    excluded_paths.update(self._exclude_directory(validated_path))
                case PathType.GLOB:
                    excluded_paths.update(self._exclude_glob(validated_path))
        except PathValidationError as e:
            session_context.stream.send(e, color="light_red")

        return excluded_paths

    async def search(
        self,
        query: str,
        max_results: int | None = None,
        level: CodeMessageLevel = CodeMessageLevel.INTERVAL,
    ) -> list[tuple[CodeFeature, float]]:
        """Return the top n features that are most similar to the query."""

        all_features = self.get_all_features(
            level,
        )

        embedding_similarity_filter = EmbeddingSimilarityFilter(query)
        all_features_sorted = await embedding_similarity_filter.score(all_features)
        if max_results is None:
            return all_features_sorted
        else:
            return all_features_sorted[:max_results]<|MERGE_RESOLUTION|>--- conflicted
+++ resolved
@@ -2,17 +2,14 @@
 
 import os
 from pathlib import Path
-<<<<<<< HEAD
-from typing import Dict, Iterable, List, Optional, Set
-=======
 from typing import Dict, Iterable, List, Optional, Set, Union
->>>>>>> 47b383ed
 
 from mentat.code_feature import (
     CodeFeature,
     CodeMessageLevel,
     get_code_message_from_features,
     get_consolidated_feature_refs,
+    parse_intervals,
     split_file_into_intervals,
 )
 from mentat.diff_context import DiffContext
@@ -32,7 +29,6 @@
     print_path_tree,
     validate_and_format_path,
 )
-from mentat.interval import parse_intervals
 from mentat.llm_api_handler import count_tokens, is_test_environment
 from mentat.session_context import SESSION_CONTEXT
 from mentat.session_stream import SessionStream
@@ -46,46 +42,24 @@
         git_root: Optional[Path] = None,
         diff: Optional[str] = None,
         pr_diff: Optional[str] = None,
-<<<<<<< HEAD
-        exclude_patterns: Iterable[Path | str] = [],
-=======
         ignore_patterns: Iterable[Path | str] = [],
->>>>>>> 47b383ed
     ):
         self.git_root = git_root
         self.diff = diff
         self.pr_diff = pr_diff
-<<<<<<< HEAD
-        self.exclude_patterns = set(Path(p) for p in exclude_patterns)
+        self.ignore_patterns = set(Path(p) for p in ignore_patterns)
 
         self.diff_context = None
         if self.git_root:
             self.diff_context = DiffContext(
                 stream, self.git_root, self.diff, self.pr_diff
             )
-
-        # TODO: This is a dict so we can quickly reference either a path (key)
-        # or the CodeFeatures (value) and their intervals. Redundant.
-        # NOTE: this should be a set of CodeFeatures, not a list
-        self.include_files: Dict[Path, List[CodeFeature]] = {}
-        self.features: List[CodeFeature] = []
-        self.ctags_disabled = check_ctags_disabled()
-=======
-        self.ignore_patterns = set(Path(p) for p in ignore_patterns)
-
-        self.diff_context = None
-        if git_root:
-            self.diff_context = DiffContext(stream, git_root, self.diff, self.pr_diff)
 
         # TODO: This is a dict so we can quickly reference either a path (key)
         # or the CodeFeatures (value) and their intervals. Redundant.
         self.include_files: Dict[Path, List[CodeFeature]] = {}
         self.ignore_files: Set[Path] = set()
         self.features: List[CodeFeature] = []
-        self.include_files: Dict[Path, List[CodeFeature]] = {}
-        self.ignore_files: Set[Path] = set()
-        self.features: List[CodeFeature] = []
->>>>>>> 47b383ed
 
     def display_context(self):
         """Display the baseline context: included files and auto-context settings"""
@@ -104,11 +78,7 @@
             stream.send(f"{prefix + prefix}{session_context.cwd.name}")
             print_path_tree(
                 build_path_tree(list(self.include_files.keys()), session_context.cwd),
-<<<<<<< HEAD
                 get_paths_with_git_diffs(self.git_root) if self.git_root else set(),
-=======
-                get_paths_with_git_diffs(),
->>>>>>> 47b383ed
                 session_context.cwd,
                 prefix + prefix,
             )
@@ -133,11 +103,7 @@
             refs = get_consolidated_feature_refs(features)
             print_path_tree(
                 build_path_tree([Path(r) for r in refs], session_context.cwd),
-<<<<<<< HEAD
                 get_paths_with_git_diffs(self.git_root) if self.git_root else set(),
-=======
-                get_paths_with_git_diffs(),
->>>>>>> 47b383ed
                 session_context.cwd,
                 prefix + prefix,
             )
@@ -157,15 +123,11 @@
         if not self.features:
             features_checksum = ""
         else:
-<<<<<<< HEAD
-            feature_files = {session_context.cwd / f.path for f in self.features}
-=======
             feature_files = {
                 session_context.cwd / f.path
                 for f in self.features
                 if (session_context.cwd / f.path).exists()
             }
->>>>>>> 47b383ed
             feature_file_checksums = [
                 code_file_manager.get_file_checksum(f) for f in feature_files
             ]
@@ -227,11 +189,7 @@
                     "",
                 ]
 
-<<<<<<< HEAD
-                if len(self.include_files) == 0:
-=======
                 if len(self.include_files) == 0 and (self.diff or self.pr_diff):
->>>>>>> 47b383ed
                     for file in self.diff_context.files:
                         self.include(file)
 
@@ -311,15 +269,6 @@
     ) -> list[CodeFeature]:
         session_context = SESSION_CONTEXT.get()
 
-<<<<<<< HEAD
-        all_features: List[CodeFeature] = []
-        for path in get_paths_for_directory(
-            path=session_context.cwd,
-            exclude_patterns=[
-                *self.exclude_patterns,
-                *session_context.config.file_exclude_glob_list,
-            ],
-=======
         abs_exclude_patterns: Set[Path] = set()
         for pattern in self.ignore_patterns.union(
             session_context.config.file_exclude_glob_list
@@ -332,7 +281,6 @@
         all_features: List[CodeFeature] = []
         for path in get_paths_for_directory(
             path=session_context.cwd, exclude_patterns=abs_exclude_patterns
->>>>>>> 47b383ed
         ):
             if not is_file_text_encoded(path) or os.path.getsize(path) > max_chars:
                 continue
@@ -346,10 +294,7 @@
                 )
 
             user_included = path in self.include_files
-<<<<<<< HEAD
-=======
-
->>>>>>> 47b383ed
+
             if level == CodeMessageLevel.INTERVAL:
                 full_feature = CodeFeature(
                     path,
@@ -357,45 +302,17 @@
                     diff=diff_target,
                     user_included=user_included,
                 )
-<<<<<<< HEAD
-                if self.ctags_disabled:
-                    all_features.append(full_feature)
-                else:
-                    _split_features = split_file_into_intervals(
-                        full_feature, user_features=self.include_files.get(path, [])
-                    )
-                    all_features += _split_features
-=======
                 _split_features = split_file_into_intervals(
                     full_feature,
                     user_features=self.include_files.get(path, []),
                 )
                 all_features += _split_features
->>>>>>> 47b383ed
             else:
                 _feature = CodeFeature(
                     path, level=level, diff=diff_target, user_included=user_included
                 )
                 all_features.append(_feature)
 
-            # if level == CodeMessageLevel.INTERVAL:
-            #     full_feature = CodeFeature(
-            #         path,
-            #         level=CodeMessageLevel.CODE,
-            #         diff=diff_target,
-            #         user_included=user_included,
-            #     )
-            #     if self.ctags_disabled:
-            #         all_features.append(full_feature)
-            #     else:
-            #         _split_features = split_file_into_intervals(
-            #             full_feature, user_features=self.include_files.get(path, [])
-            #         )
-            #         all_features += _split_features
-            # else:
-            #     _feature = CodeFeature(path, level=level, diff=diff_target, user_included=user_included)
-            #     all_features.append(_feature)
-
         return sorted(all_features, key=lambda f: f.path)
 
     def include(
@@ -422,8 +339,6 @@
 
         path = Path(path)
 
-<<<<<<< HEAD
-=======
         abs_exclude_patterns: Set[Path] = set()
         all_exclude_patterns: Set[Union[str, Path]] = set(
             [
@@ -438,21 +353,12 @@
             else:
                 abs_exclude_patterns.add(Path(pattern))
 
->>>>>>> 47b383ed
         included_paths: Set[Path] = set()
         try:
             code_features = get_code_features_for_path(
                 path=path,
                 cwd=session_context.cwd,
-<<<<<<< HEAD
-                exclude_patterns=[
-                    *exclude_patterns,
-                    *self.exclude_patterns,
-                    *session_context.config.file_exclude_glob_list,
-                ],
-=======
                 exclude_patterns=abs_exclude_patterns,
->>>>>>> 47b383ed
             )
         except PathValidationError as e:
             session_context.stream.send(e, color="light_red")
@@ -533,11 +439,7 @@
 
         paths_to_exclude: Set[Path] = set()
         for included_path in self.include_files:
-<<<<<<< HEAD
-            if match_path_with_patterns(included_path, set(str(path))):
-=======
             if match_path_with_patterns(included_path, set([path])):
->>>>>>> 47b383ed
                 paths_to_exclude.add(included_path)
         for excluded_path in paths_to_exclude:
             del self.include_files[excluded_path]
