--- conflicted
+++ resolved
@@ -2,7 +2,7 @@
 
 import os
 from pathlib import Path
-from typing import Dict, Iterable, List, Optional, Set
+from typing import Dict, Iterable, List, Optional, Set, Union
 
 from mentat.code_feature import (
     CodeFeature,
@@ -42,19 +42,11 @@
         git_root: Optional[Path] = None,
         diff: Optional[str] = None,
         pr_diff: Optional[str] = None,
-<<<<<<< HEAD
-        exclude_patterns: Iterable[Path | str] = [],
-    ):
-        self.diff = diff
-        self.pr_diff = pr_diff
-        self.exclude_patterns = set(Path(p) for p in exclude_patterns)
-=======
         ignore_patterns: Iterable[Path | str] = [],
     ):
         self.diff = diff
         self.pr_diff = pr_diff
         self.ignore_patterns = set(Path(p) for p in ignore_patterns)
->>>>>>> 7c66d622
 
         self.diff_context = None
         if git_root:
@@ -62,6 +54,9 @@
 
         # TODO: This is a dict so we can quickly reference either a path (key)
         # or the CodeFeatures (value) and their intervals. Redundant.
+        self.include_files: Dict[Path, List[CodeFeature]] = {}
+        self.ignore_files: Set[Path] = set()
+        self.features: List[CodeFeature] = []
         self.include_files: Dict[Path, List[CodeFeature]] = {}
         self.ignore_files: Set[Path] = set()
         self.features: List[CodeFeature] = []
@@ -128,15 +123,11 @@
         if not self.features:
             features_checksum = ""
         else:
-<<<<<<< HEAD
-            feature_files = {session_context.cwd / f.path for f in self.features}
-=======
             feature_files = {
                 session_context.cwd / f.path
                 for f in self.features
                 if (session_context.cwd / f.path).exists()
             }
->>>>>>> 7c66d622
             feature_file_checksums = [
                 code_file_manager.get_file_checksum(f) for f in feature_files
             ]
@@ -198,11 +189,7 @@
                     "",
                 ]
 
-<<<<<<< HEAD
-                if len(self.include_files) == 0:
-=======
                 if len(self.include_files) == 0 and (self.diff or self.pr_diff):
->>>>>>> 7c66d622
                     for file in self.diff_context.files:
                         self.include(file)
 
@@ -282,9 +269,8 @@
     ) -> list[CodeFeature]:
         session_context = SESSION_CONTEXT.get()
 
-<<<<<<< HEAD
         abs_exclude_patterns: Set[Path] = set()
-        for pattern in self.exclude_patterns.union(
+        for pattern in self.ignore_patterns.union(
             session_context.config.file_exclude_glob_list
         ):
             if not Path(pattern).is_absolute():
@@ -294,17 +280,7 @@
 
         all_features: List[CodeFeature] = []
         for path in get_paths_for_directory(
-            path=session_context.cwd,
-            exclude_patterns=abs_exclude_patterns,
-=======
-        all_features: List[CodeFeature] = []
-        for path in get_paths_for_directory(
-            path=session_context.cwd,
-            exclude_patterns=[
-                *self.ignore_patterns,
-                *session_context.config.file_exclude_glob_list,
-            ],
->>>>>>> 7c66d622
+            path=session_context.cwd, exclude_patterns=abs_exclude_patterns
         ):
             if not is_file_text_encoded(path) or os.path.getsize(path) > max_chars:
                 continue
@@ -381,12 +357,11 @@
 
         path = Path(path)
 
-<<<<<<< HEAD
         abs_exclude_patterns: Set[Path] = set()
-        all_exclude_patterns = set(
+        all_exclude_patterns: Set[Union[str, Path]] = set(
             [
                 *exclude_patterns,
-                *self.exclude_patterns,
+                *self.ignore_patterns,
                 *session_context.config.file_exclude_glob_list,
             ]
         )
@@ -396,22 +371,12 @@
             else:
                 abs_exclude_patterns.add(Path(pattern))
 
-=======
->>>>>>> 7c66d622
         included_paths: Set[Path] = set()
         try:
             code_features = get_code_features_for_path(
                 path=path,
                 cwd=session_context.cwd,
-<<<<<<< HEAD
                 exclude_patterns=abs_exclude_patterns,
-=======
-                exclude_patterns=[
-                    *exclude_patterns,
-                    *self.ignore_patterns,
-                    *session_context.config.file_exclude_glob_list,
-                ],
->>>>>>> 7c66d622
             )
         except PathValidationError as e:
             session_context.stream.send(e, color="light_red")
@@ -492,11 +457,7 @@
 
         paths_to_exclude: Set[Path] = set()
         for included_path in self.include_files:
-<<<<<<< HEAD
             if match_path_with_patterns(included_path, set([path])):
-=======
-            if match_path_with_patterns(included_path, set(str(path))):
->>>>>>> 7c66d622
                 paths_to_exclude.add(included_path)
         for excluded_path in paths_to_exclude:
             del self.include_files[excluded_path]
