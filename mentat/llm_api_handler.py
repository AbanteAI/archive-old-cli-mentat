from __future__ import annotations

import base64
import io
import os
import sys
from pathlib import Path
from timeit import default_timer
from typing import (
    Any,
    AsyncIterator,
    Callable,
    Dict,
    List,
    Literal,
    Optional,
    cast,
    overload,
)

import attr
import sentry_sdk
import tiktoken
from dotenv import load_dotenv
from openai import (
    APIConnectionError,
    AsyncAzureOpenAI,
    AsyncOpenAI,
    AsyncStream,
    AuthenticationError,
)
from openai.types.chat import (
    ChatCompletion,
    ChatCompletionChunk,
    ChatCompletionContentPartParam,
    ChatCompletionMessageParam,
)
from openai.types.chat.completion_create_params import ResponseFormat
from PIL import Image

from mentat.errors import ContextSizeInsufficient, MentatError, UserError
from mentat.session_context import SESSION_CONTEXT
from mentat.utils import mentat_dir_path

TOKEN_COUNT_WARNING = 32000


def is_test_environment():
    """Returns True if in pytest and not benchmarks"""
    benchmarks_running = os.getenv("MENTAT_BENCHMARKS_RUNNING")
    return (
        "PYTEST_CURRENT_TEST" in os.environ
        and "--benchmark" not in sys.argv
        and (not bool(benchmarks_running) or benchmarks_running == "false")
    )


def api_guard(func: Callable[..., Any]) -> Callable[..., Any]:
    """Decorator that should be used on any function that calls the OpenAI API

    It does two things:
    1. Raises if the function is called in tests (that aren't benchmarks)
    2. Converts APIConnectionErrors to MentatErrors
    """

    async def wrapper(*args: Any, **kwargs: Any) -> Any:
        assert (
            not is_test_environment()
        ), "OpenAI call attempted in non-benchmark test environment!"
        try:
            return await func(*args, **kwargs)
        except APIConnectionError:
            raise MentatError(
                "API connection error: please check your internet connection and try"
                " again."
            )

    return wrapper


# Ensures that each chunk will have at most one newline character
def chunk_to_lines(chunk: ChatCompletionChunk) -> list[str]:
    content = chunk.choices[0].delta.content
    return ("" if content is None else content).splitlines(keepends=True)


def count_tokens(message: str, model: str, full_message: bool) -> int:
    """
    Calculates the tokens in this message. Will NOT be accurate for a full prompt!
    Use prompt_tokens to get the exact amount of tokens for a prompt.
    If full_message is true, will include the extra 4 tokens used in a chat completion by this message
    if this message is part of a prompt. You do NOT want full_message to be true for a response.
    """
    try:
        encoding = tiktoken.encoding_for_model(model)
    except KeyError:
        encoding = tiktoken.get_encoding("cl100k_base")
    return len(encoding.encode(message, disallowed_special=())) + (
        4 if full_message else 0
    )


def prompt_tokens(messages: list[ChatCompletionMessageParam], model: str):
    """
    Returns the number of tokens used by a prompt if it was sent to OpenAI for a chat completion.
    Adapted from https://platform.openai.com/docs/guides/text-generation/managing-tokens
    """
    try:
        encoding = tiktoken.encoding_for_model(model)
    except KeyError:
        encoding = tiktoken.get_encoding("cl100k_base")

    num_tokens = 0
    for message in messages:
        # every message follows <|start|>{role/name}\n{content}<|end|>\n
        # this has 5 tokens (start token, role, \n, end token, \n), but we count the role token later
        num_tokens += 4
        for key, value in message.items():
            if isinstance(value, list) and key == "content":
                value = cast(List[ChatCompletionContentPartParam], value)
                for entry in value:
                    if entry["type"] == "text":
                        num_tokens += len(encoding.encode(entry["text"]))
                    if entry["type"] == "image_url":
                        image_base64: str = entry["image_url"]["url"].split(",")[1]
                        image_bytes: bytes = base64.b64decode(image_base64)
                        image = Image.open(io.BytesIO(image_bytes))
                        size = image.size
                        # As described here: https://platform.openai.com/docs/guides/vision/calculating-costs
                        scale = min(1, 2048 / max(size))
                        size = (int(size[0] * scale), int(size[1] * scale))
                        scale = min(1, 768 / min(size))
                        size = (int(size[0] * scale), int(size[1] * scale))
                        num_tokens += 85 + 170 * ((size[0] + 511) // 512) * (
                            (size[1] + 511) // 512
                        )
            elif isinstance(value, str):
                num_tokens += len(encoding.encode(value))
            if key == "name":  # if there's a name, the role is omitted
                num_tokens -= 1  # role is always required and always 1 token
    num_tokens += 2  # every reply is primed with <|start|>assistant
    return num_tokens


@attr.define
class Model:
    name: str = attr.field()
    context_size: int = attr.field()
    input_cost: float = attr.field()
    output_cost: float = attr.field()
    embedding_model: bool = attr.field(default=False)


known_models: Dict[str, Model] = {
    "gpt-4-1106-preview": Model("gpt-4-1106-preview", 128000, 0.01, 0.03),
    # model name on Azure
    "gpt-4-1106-Preview": Model("gpt-4-1106-Preview", 128000, 0.01, 0.03),
    "gpt-4-vision-preview": Model("gpt-4-vision-preview", 128000, 0.01, 0.03),
    "gpt-4": Model("gpt-4", 8192, 0.03, 0.06),
    "gpt-4-32k": Model("gpt-4-32k", 32768, 0.06, 0.12),
    "gpt-4-0613": Model("gpt-4-0613", 8192, 0.03, 0.06),
    "gpt-4-32k-0613": Model("gpt-4-32k-0613", 32768, 0.06, 0.12),
    "gpt-4-0314": Model("gpt-4-0314", 8192, 0.03, 0.06),
    "gpt-4-32k-0314": Model("gpt-4-32k-0314", 32768, 0.06, 0.12),
    "gpt-3.5-turbo-1106": Model("gpt-3.5-turbo-1106", 16385, 0.001, 0.002),
    "gpt-3.5-turbo": Model("gpt-3.5-turbo", 16385, 0.001, 0.002),
    "gpt-3.5-turbo-0613": Model("gpt-3.5-turbo-0613", 4096, 0.0015, 0.002),
    "gpt-3.5-turbo-16k-0613": Model("gpt-3.5-turbo-16k-0613", 16385, 0.003, 0.004),
    "gpt-3.5-turbo-0301": Model("gpt-3.5-turbo-0301", 4096, 0.0015, 0.002),
    "text-embedding-ada-002": Model(
        "text-embedding-ada-002", 8191, 0.0001, 0, embedding_model=True
    ),
}


def model_context_size(model: str) -> Optional[int]:
    if model not in known_models:
        return None
    else:
        return known_models[model].context_size


def model_price_per_1000_tokens(model: str) -> Optional[tuple[float, float]]:
    """Returns (input, output) cost per 1000 tokens in USD"""
    if model not in known_models:
        return None
    else:
        return known_models[model].input_cost, known_models[model].output_cost


<<<<<<< HEAD
def get_max_tokens() -> Optional[int]:
    from mentat.config import config
    context_size = model_context_size(config.ai.model)
    maximum_context = config.ai.maximum_context
    if maximum_context is not None:
        if context_size:
            return min(context_size, maximum_context)
        else:
            return maximum_context
    else:
=======
def get_max_tokens() -> int:
    session_context = SESSION_CONTEXT.get()
    stream = session_context.stream
    config = session_context.config

    context_size = model_context_size(config.model)
    maximum_context = config.maximum_context

    if context_size is not None and maximum_context is not None:
        return min(context_size, maximum_context)
    elif context_size is not None:
>>>>>>> 9498bdde
        return context_size
    elif maximum_context is not None:
        return maximum_context
    else:
        stream.send(
            f"Context size for {config.model} is not known. Please set"
            " maximum-context with `/config maximum_context <value>`.",
            color="light_red",
        )
        raise ContextSizeInsufficient()


def is_context_sufficient(tokens: int) -> bool:
    ctx = SESSION_CONTEXT.get()

    max_tokens = get_max_tokens()
    if max_tokens - tokens < ctx.config.token_buffer:
        ctx.stream.send(
            f"The context size is limited to {max_tokens} tokens and your current"
            f" request uses {tokens} tokens. Please use `/exclude` to remove"
            " some files from context or `/clear` to reset the conversation",
            color="light_red",
        )
        return False

    return True


class LlmApiHandler:
    """Used for any functions that require calling the external LLM API"""

    def initialize_client(self):
        if not load_dotenv(mentat_dir_path / ".env"):
            load_dotenv()
        key = os.getenv("OPENAI_API_KEY")
        base_url = os.getenv("OPENAI_API_BASE")
        azure_key = os.getenv("AZURE_OPENAI_KEY")
        azure_endpoint = os.getenv("AZURE_OPENAI_ENDPOINT")

        if not key and not azure_key:
            raise UserError(
                "No OpenAI api key detected.\nEither place your key into a .env"
                " file or export it as an environment variable."
            )

        # We don't have any use for a synchronous client, but if we ever do we can easily make it here
        if azure_endpoint:
            self.async_client = AsyncAzureOpenAI(
                api_key=azure_key,
                api_version="2023-12-01-preview",
                azure_endpoint=azure_endpoint,
            )
        else:
            self.async_client = AsyncOpenAI(api_key=key, base_url=base_url)
        try:
            self.async_client.models.list()  # Test the key
        except AuthenticationError as e:
            raise UserError(f"API gave an Authentication Error:\n{e}")

    @overload
    async def call_llm_api(
        self,
        messages: list[ChatCompletionMessageParam],
        model: str,
        stream: Literal[True],
        response_format: ResponseFormat = ResponseFormat(type="text"),
    ) -> AsyncIterator[ChatCompletionChunk]: ...

    @overload
    async def call_llm_api(
        self,
        messages: list[ChatCompletionMessageParam],
        model: str,
        stream: Literal[False],
        response_format: ResponseFormat = ResponseFormat(type="text"),
    ) -> ChatCompletion: ...

    @api_guard
    async def call_llm_api(
        self,
        messages: list[ChatCompletionMessageParam],
        model: str,
        stream: bool,
        response_format: ResponseFormat = ResponseFormat(type="text"),
<<<<<<< HEAD
    ) -> ChatCompletion | AsyncStream[ChatCompletionChunk]:
        from mentat.config import config

=======
    ) -> ChatCompletion | AsyncIterator[ChatCompletionChunk]:
        session_context = SESSION_CONTEXT.get()
        config = session_context.config
        cost_tracker = session_context.cost_tracker

        # Confirm that model has enough tokens remaining.
        tokens = prompt_tokens(messages, model)
        if not is_context_sufficient(tokens):
            raise ContextSizeInsufficient()
>>>>>>> 9498bdde

        start_time = default_timer()
        with sentry_sdk.start_span(description="LLM Call") as span:
            span.set_tag("model", model)
            # OpenAI's API is bugged; when gpt-4-vision-preview is used, including the response format
            # at all returns a 400 error. Additionally, gpt-4-vision-preview has a max response of 30 tokens by default.
            # Until this is fixed, we have to use this workaround.
            if model == "gpt-4-vision-preview":
                response = await self.async_client.chat.completions.create(
                    model=model,
                    messages=messages,
                    temperature=config.ai.temperature,
                    stream=stream,
                    max_tokens=4096,
                )
            else:
                response = await self.async_client.chat.completions.create(
                    model=model,
                    messages=messages,
                    temperature=config.ai.temperature,
                    stream=stream,
                    response_format=response_format,
                )

        # We have to cast response since pyright isn't smart enough to connect
        # the dots between stream and the overloaded create function
        if not stream:
            time_elapsed = default_timer() - start_time
            response_tokens = count_tokens(
                cast(ChatCompletion, response).choices[0].message.content or "",
                model,
                full_message=False,
            )
            cost_tracker.log_api_call_stats(
                tokens, response_tokens, model, time_elapsed
            )
        else:
            cost_tracker.last_api_call = ""
            response = cost_tracker.response_logger_wrapper(
                tokens, cast(AsyncStream[ChatCompletionChunk], response), model
            )

        return response

    @api_guard
    async def call_embedding_api(
        self, input_texts: list[str], model: str = "text-embedding-ada-002"
    ) -> list[list[float]]:
        response = await self.async_client.embeddings.create(
            input=input_texts, model=model
        )
        return [embedding.embedding for embedding in response.data]

    @api_guard
    async def is_model_available(self, model: str) -> bool:
        available_models: list[str] = [
            model.id async for model in self.async_client.models.list()
        ]
        return model in available_models

    @api_guard
    async def call_whisper_api(self, audio_path: Path) -> str:
        audio_file = open(audio_path, "rb")
        transcript = await self.async_client.audio.transcriptions.create(
            model="whisper-1",
            file=audio_file,
        )
        return transcript.text<|MERGE_RESOLUTION|>--- conflicted
+++ resolved
@@ -188,18 +188,6 @@
         return known_models[model].input_cost, known_models[model].output_cost
 
 
-<<<<<<< HEAD
-def get_max_tokens() -> Optional[int]:
-    from mentat.config import config
-    context_size = model_context_size(config.ai.model)
-    maximum_context = config.ai.maximum_context
-    if maximum_context is not None:
-        if context_size:
-            return min(context_size, maximum_context)
-        else:
-            return maximum_context
-    else:
-=======
 def get_max_tokens() -> int:
     session_context = SESSION_CONTEXT.get()
     stream = session_context.stream
@@ -211,7 +199,6 @@
     if context_size is not None and maximum_context is not None:
         return min(context_size, maximum_context)
     elif context_size is not None:
->>>>>>> 9498bdde
         return context_size
     elif maximum_context is not None:
         return maximum_context
@@ -296,11 +283,6 @@
         model: str,
         stream: bool,
         response_format: ResponseFormat = ResponseFormat(type="text"),
-<<<<<<< HEAD
-    ) -> ChatCompletion | AsyncStream[ChatCompletionChunk]:
-        from mentat.config import config
-
-=======
     ) -> ChatCompletion | AsyncIterator[ChatCompletionChunk]:
         session_context = SESSION_CONTEXT.get()
         config = session_context.config
@@ -310,7 +292,6 @@
         tokens = prompt_tokens(messages, model)
         if not is_context_sufficient(tokens):
             raise ContextSizeInsufficient()
->>>>>>> 9498bdde
 
         start_time = default_timer()
         with sentry_sdk.start_span(description="LLM Call") as span:
@@ -322,7 +303,7 @@
                 response = await self.async_client.chat.completions.create(
                     model=model,
                     messages=messages,
-                    temperature=config.ai.temperature,
+                    temperature=config.temperature,
                     stream=stream,
                     max_tokens=4096,
                 )
@@ -330,7 +311,7 @@
                 response = await self.async_client.chat.completions.create(
                     model=model,
                     messages=messages,
-                    temperature=config.ai.temperature,
+                    temperature=config.temperature,
                     stream=stream,
                     response_format=response_format,
                 )
