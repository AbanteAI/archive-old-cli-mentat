<<<<<<< HEAD
from mentat.message import Message, MessageRole
=======
from openai.types.chat import ChatCompletionSystemMessageParam

>>>>>>> f260b162
from mentat.parsers.file_edit import FileEdit
from mentat.session_context import SESSION_CONTEXT
from mentat.session_input import collect_user_input


async def get_user_feedback_on_edits(
    file_edits: list[FileEdit],
) -> bool:
    session_context = SESSION_CONTEXT.get()
    stream = session_context.stream
    conversation = session_context.conversation
    code_file_manager = session_context.code_file_manager
    code_context = session_context.code_context

    stream.send(
        "Apply these changes? 'Y/n/i' or provide feedback.",
        color="light_blue",
    )
    user_response_message = await collect_user_input()
    user_response = user_response_message.data

    need_user_request = True
    match user_response.lower():
        case "y" | "":
            edits_to_apply = file_edits
            conversation.add_message(
<<<<<<< HEAD
                Message(MessageRole.User, "User chose to apply all your changes.")
=======
                ChatCompletionSystemMessageParam(
                    role="system", content="User chose to apply all your changes."
                )
>>>>>>> f260b162
            )
        case "n":
            edits_to_apply = []
            conversation.add_message(
<<<<<<< HEAD
                Message(
                    MessageRole.User, "User chose not to apply any of your changes."
=======
                ChatCompletionSystemMessageParam(
                    role="system",
                    content="User chose not to apply any of your changes.",
>>>>>>> f260b162
                )
            )
        case "i":
            edits_to_apply = await _user_filter_changes(file_edits)
            if len(edits_to_apply) > 0:
                conversation.add_message(
<<<<<<< HEAD
                    Message(
                        MessageRole.User, "User chose to apply some of your changes."
=======
                    ChatCompletionSystemMessageParam(
                        role="system",
                        content="User chose to apply some of your changes.",
>>>>>>> f260b162
                    )
                )
            else:
                conversation.add_message(
<<<<<<< HEAD
                    Message(
                        MessageRole.User, "User chose not to apply any of your changes."
=======
                    ChatCompletionSystemMessageParam(
                        role="system",
                        content="User chose not to apply any of your changes.",
>>>>>>> f260b162
                    )
                )

        case _:
            need_user_request = False
            edits_to_apply = []
<<<<<<< HEAD
            conversation.add_message(Message(MessageRole.User, user_response))
            conversation.add_message(
                Message(
                    MessageRole.User,
                    "User chose not to apply any of your changes. Please adjust your"
                    " previous plan and changes to reflect their feedback. Respond with"
                    " a full new set of changes.",
=======
            conversation.add_message(
                ChatCompletionSystemMessageParam(
                    role="system",
                    content=(
                        "User chose not to apply any of your changes. Please adjust"
                        " your previous plan and changes to reflect their feedback."
                        " Respond with a full new set of changes."
                    ),
>>>>>>> f260b162
                )
            )
            conversation.add_user_message(user_response)

    for file_edit in edits_to_apply:
        file_edit.resolve_conflicts()

    if edits_to_apply:
        await code_file_manager.write_changes_to_files(edits_to_apply, code_context)
        stream.send("Changes applied.", color="light_blue")
    else:
        stream.send("No changes applied.", color="light_blue")

    if need_user_request:
        stream.send("Can I do anything else for you?", color="light_blue")

    return need_user_request


async def _user_filter_changes(file_edits: list[FileEdit]) -> list[FileEdit]:
    new_edits = list[FileEdit]()
    for file_edit in file_edits:
        if await file_edit.filter_replacements():
            new_edits.append(file_edit)

    return new_edits<|MERGE_RESOLUTION|>--- conflicted
+++ resolved
@@ -1,9 +1,5 @@
-<<<<<<< HEAD
-from mentat.message import Message, MessageRole
-=======
 from openai.types.chat import ChatCompletionSystemMessageParam
 
->>>>>>> f260b162
 from mentat.parsers.file_edit import FileEdit
 from mentat.session_context import SESSION_CONTEXT
 from mentat.session_input import collect_user_input
@@ -30,66 +26,38 @@
         case "y" | "":
             edits_to_apply = file_edits
             conversation.add_message(
-<<<<<<< HEAD
-                Message(MessageRole.User, "User chose to apply all your changes.")
-=======
                 ChatCompletionSystemMessageParam(
                     role="system", content="User chose to apply all your changes."
                 )
->>>>>>> f260b162
             )
         case "n":
             edits_to_apply = []
             conversation.add_message(
-<<<<<<< HEAD
-                Message(
-                    MessageRole.User, "User chose not to apply any of your changes."
-=======
                 ChatCompletionSystemMessageParam(
                     role="system",
                     content="User chose not to apply any of your changes.",
->>>>>>> f260b162
                 )
             )
         case "i":
             edits_to_apply = await _user_filter_changes(file_edits)
             if len(edits_to_apply) > 0:
                 conversation.add_message(
-<<<<<<< HEAD
-                    Message(
-                        MessageRole.User, "User chose to apply some of your changes."
-=======
                     ChatCompletionSystemMessageParam(
                         role="system",
                         content="User chose to apply some of your changes.",
->>>>>>> f260b162
                     )
                 )
             else:
                 conversation.add_message(
-<<<<<<< HEAD
-                    Message(
-                        MessageRole.User, "User chose not to apply any of your changes."
-=======
                     ChatCompletionSystemMessageParam(
                         role="system",
                         content="User chose not to apply any of your changes.",
->>>>>>> f260b162
                     )
                 )
 
         case _:
             need_user_request = False
             edits_to_apply = []
-<<<<<<< HEAD
-            conversation.add_message(Message(MessageRole.User, user_response))
-            conversation.add_message(
-                Message(
-                    MessageRole.User,
-                    "User chose not to apply any of your changes. Please adjust your"
-                    " previous plan and changes to reflect their feedback. Respond with"
-                    " a full new set of changes.",
-=======
             conversation.add_message(
                 ChatCompletionSystemMessageParam(
                     role="system",
@@ -98,7 +66,6 @@
                         " your previous plan and changes to reflect their feedback."
                         " Respond with a full new set of changes."
                     ),
->>>>>>> f260b162
                 )
             )
             conversation.add_user_message(user_response)
