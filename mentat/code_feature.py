--- conflicted
+++ resolved
@@ -58,129 +58,14 @@
     def __str__(self, cwd: Optional[Path] = None) -> str:
         return self.rel_path(cwd) + self.interval_string()
 
-<<<<<<< HEAD
-    def get_code_message(self, standalone: bool = True) -> list[str]:
-        """
-        Gets this code features code message.
-        If standalone is true, will include the filename at top and extra newline at the end.
-        If feature contains entire file, will add inline diff annotations; otherwise, will append them to the end.
-        """
-        if not self.path.exists() or self.path.is_dir():
-            return []
-
-        session_context = SESSION_CONTEXT.get()
-        code_file_manager = session_context.code_file_manager
-        parser = session_context.config.parser
-        code_context = session_context.code_context
-
-        code_message: list[str] = []
-
-        if standalone:
-            # We always want to give GPT posix paths
-            code_message_path = get_relative_path(self.path, session_context.cwd)
-            code_message.append(str(code_message_path.as_posix()))
-
-        # Get file lines
-        file_lines = code_file_manager.read_file(self.path)
-        for i, line in enumerate(file_lines):
-            if self.interval.contains(i + 1):
-                if parser.provide_line_numbers():
-                    code_message.append(f"{i + parser.line_number_starting_index()}:{line}")
-                else:
-                    code_message.append(f"{line}")
-
-        if standalone:
-            code_message.append("")
-
-        if self.path in code_context.diff_context.diff_files():
-            diff = get_diff_for_file(code_context.diff_context.target, self.path)
-            diff_annotations = parse_diff(diff)
-            if self.interval.whole_file():
-                code_message = annotate_file_message(code_message, diff_annotations)
-            else:
-                for section in diff_annotations:
-                    # TODO: Place diff_annotations inside interval where they belong
-                    if section.start >= self.interval.start and section.start < self.interval.end:
-                        code_message += section.message
-        return code_message
-
-    def get_checksum(self) -> str:
-        # TODO: Only update checksum if last modified time of file updates to conserve file system reads
-        session_context = SESSION_CONTEXT.get()
-        code_file_manager = session_context.code_file_manager
-
-        return code_file_manager.get_file_checksum(self.path, self.interval)
-
-    def count_tokens(self, model: str) -> int:
-        ctx = SESSION_CONTEXT.get()
-
-        code_message = self.get_code_message()
-        return ctx.llm_api_handler.spice.count_tokens("\n".join(code_message), model, is_message=False)
-
-
-async def count_feature_tokens(features: list[CodeFeature], model: str) -> list[int]:
-    """Return the number of tokens in each feature."""
-    sem = asyncio.Semaphore(10)
-
-    feature_tokens = list[int]()
-    for feature in features:
-        async with sem:
-            tokens = feature.count_tokens(model)
-            feature_tokens.append(tokens)
-    return feature_tokens
-
-
-def _get_code_message_from_intervals(features: list[CodeFeature]) -> list[str]:
-    """
-    Merge multiple features for the same file into a single code message.
-    """
-    features_sorted = sorted(features, key=lambda f: f.interval)
-    posix_path = features_sorted[0].get_code_message()[0]
-    code_message = [posix_path]
-    next_line = 1
-    for feature in features_sorted:
-        starting_line = feature.interval.start
-        if starting_line < next_line:
-            logging.info(f"Features overlap: {feature}")
-            if feature.interval.end <= next_line:
-                continue
-            feature = CodeFeature(
-                feature.path,
-                interval=Interval(next_line, feature.interval.end),
-                name=feature.name,
-            )
-        elif starting_line > next_line:
-            code_message += ["..."]
-        code_message += feature.get_code_message(standalone=False)
-        next_line = feature.interval.end
-    return code_message + [""]
-
-
-def get_code_message_from_features(features: list[CodeFeature]) -> list[str]:
-    """
-    Generate a code message from a list of features.
-    Will automatically handle overlapping intervals.
-    """
-    code_message = list[str]()
-    features_by_path: dict[Path, list[CodeFeature]] = OrderedDict()
-    for feature in features:
-        if feature.path not in features_by_path:
-            features_by_path[feature.path] = list[CodeFeature]()
-        features_by_path[feature.path].append(feature)
-    for path_features in features_by_path.values():
-        if len(path_features) == 1:
-            code_message += path_features[0].get_code_message()
-        else:
-            code_message += _get_code_message_from_intervals(path_features)
-    return code_message
-=======
 
 def count_feature_tokens(feature: CodeFeature, model: str) -> int:
-    cwd = SESSION_CONTEXT.get().cwd
+    ctx = SESSION_CONTEXT.get()
+
+    cwd = ctx.cwd
     ref = feature.__str__(cwd)
     document = get_document(ref, cwd)
-    return count_tokens(document, model, full_message=False)
->>>>>>> fd17d743
+    return ctx.llm_api_handler.spice.count_tokens(document, model, is_message=False)
 
 
 def get_consolidated_feature_refs(features: list[CodeFeature]) -> list[str]:
