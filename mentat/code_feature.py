from __future__ import annotations

import asyncio
import logging
import math
from collections import OrderedDict, defaultdict
from enum import Enum
from pathlib import Path
from typing import Optional

from mentat.code_map import get_code_map, get_ctags
from mentat.diff_context import annotate_file_message, parse_diff
from mentat.errors import MentatError
from mentat.git_handler import get_diff_for_file
from mentat.interval import Interval, parse_intervals
from mentat.llm_api_handler import count_tokens
from mentat.session_context import SESSION_CONTEXT
from mentat.utils import sha256

MIN_INTERVAL_LINES = 10


def split_file_into_intervals(
    feature: CodeFeature,
    min_lines: int | None = None,
    user_features: list[CodeFeature] = [],
) -> list[CodeFeature]:
    session_context = SESSION_CONTEXT.get()
    code_file_manager = session_context.code_file_manager
    n_lines = len(code_file_manager.read_file(feature.path))

    if feature.level != CodeMessageLevel.CODE:
        return [feature]

    # Get ctags data (name and start line) and determine end line
    ctags = list(get_ctags(feature.path))
    ctags = sorted(ctags, key=lambda x: int(x[4]))  # type: ignore
    named_intervals = list[tuple[str, int, int]]()  # Name, Start, End
    _last_item = tuple[str, int]()
<<<<<<< HEAD
    for i, tag in enumerate(ctags):  # type: ignore
        (scope, _, name, _, line_number) = tag  # type: ignore # Kind and Signature ignored
        if name is None or line_number is None:
            continue
        key = name  # type: ignore
=======
    for i, tag in enumerate(ctags):
        (scope, _, name, _, line_number) = tag  # Kind and Signature ignored
        key = name
>>>>>>> ffd2290f
        if scope is not None:
            key = f"{scope}.{name}"
        if _last_item:
            _last_item_length = int(line_number) - _last_item[1]  # type: ignore
            min_lines = min_lines or MIN_INTERVAL_LINES
            if _last_item_length < min_lines:
                line_number = _last_item[1]
            else:
                named_intervals.append(
                    (_last_item[0], _last_item[1], int(line_number))  # type: ignore
                )
        else:
            line_number = 1
        if i == len(ctags) - 1:  # type: ignore
            named_intervals.append((str(key), int(line_number), n_lines))  # type: ignore
        else:
            _last_item = (key, int(line_number))  # type: ignore

    if len(named_intervals) <= 1:
        return [feature]

    # Create and return separate features for each interval
    _features = list[CodeFeature]()
    for name, start, end in named_intervals:
        _user_included = any(
            u.contains_line(i) for u in user_features for i in range(start, end + 1)
        )
        feature_string = f"{feature.path}:{start}-{end}"
        _feature = CodeFeature(
            feature_string,
            level=CodeMessageLevel.INTERVAL,
            diff=feature.diff,
            user_included=_user_included,
            name=name,
        )
        _features.append(_feature)
    return _features


class CodeMessageLevel(Enum):
    CODE = ("code", 1, "Full File")
    INTERVAL = ("interval", 2, "Specific range")
    CMAP_FULL = ("cmap_full", 3, "Function/Class names and signatures")
    CMAP = ("cmap", 4, "Function/Class names")
    FILE_NAME = ("file_name", 5, "Relative path/filename")

    def __init__(self, key: str, rank: int, description: str):
        self.key = key
        self.rank = rank
        self.description = description


class CodeFeature:
    """
    Represents a section of the code_message which is included with the prompt.
    Includes a section of code and an annotation method.

    Attributes:
        path: The absolute path to the file.
        interval: The lines in the file.
        level: The level of information to include.
        diff: The diff annotations to include.
    """

    def __init__(
        self,
        path: str | Path,
        level: CodeMessageLevel = CodeMessageLevel.CODE,
        diff: str | None = None,
        user_included: bool = False,
        name: Optional[str] = None,
    ):
        if Path(path).exists():
            self.path = Path(path)
            self.interval = Interval(0, math.inf)
        else:
            path = str(path)
            split = path.rsplit(":", 1)
            self.path = Path(split[0])
            if not self.path.exists():
                self.path = Path(path)
                self.interval = Interval(0, math.inf)
            else:
                interval = parse_intervals(split[1])
                if len(interval) > 1:
                    raise MentatError("CodeFeatures should only have on interval.")
                self.interval = interval[0]
                level = CodeMessageLevel.INTERVAL

        if not self.path.is_absolute():
            raise MentatError("CodeFeature path must be absolute.")

        self.level = level
        self.diff = diff
        self.user_included = user_included
        self.name = name

    def __repr__(self):
        return (
            f"CodeFeature(fname={self.path.name},"
            f" interval={self.interval.start}-{self.interval.end},"
            f" level={self.level.key}, diff={self.diff})"
        )

    def ref(self, cwd: Optional[Path] = None) -> str:
        if cwd is not None and self.path.is_relative_to(cwd):
            path_string = self.path.relative_to(cwd)
        else:
            path_string = str(self.path)

        if self.level == CodeMessageLevel.INTERVAL:
            interval_string = f":{self.interval.start}-{self.interval.end}"
        else:
            interval_string = ""

        return f"{path_string}{interval_string}"

    def contains_line(self, line_number: int):
        return self.interval.contains(line_number)

    def _get_code_message(self) -> list[str]:
        session_context = SESSION_CONTEXT.get()
        code_file_manager = session_context.code_file_manager
        parser = session_context.config.parser

        code_message: list[str] = []

        # We always want to give GPT posix paths
        if self.path.is_relative_to(session_context.cwd):
            code_message_path = self.path.relative_to(session_context.cwd).as_posix()
        else:
            code_message_path = self.path.as_posix()
        code_message.append(str(code_message_path))

        if self.level in {CodeMessageLevel.CODE, CodeMessageLevel.INTERVAL}:
            file_lines = code_file_manager.read_file(self.path)
            for i, line in enumerate(file_lines):
                if self.contains_line(i + 1):
                    if parser.provide_line_numbers():
                        code_message.append(
                            f"{i + parser.line_number_starting_index()}:{line}"
                        )
                    else:
                        code_message.append(f"{line}")
        elif self.level == CodeMessageLevel.CMAP_FULL:
            cmap = get_code_map(self.path)
            code_message += cmap
        elif self.level == CodeMessageLevel.CMAP:
            cmap = get_code_map(self.path, exclude_signatures=True)
            code_message += cmap
        code_message.append("")

        if self.diff is not None:
            diff: str = get_diff_for_file(self.diff, self.path)
            diff_annotations = parse_diff(diff)
            if self.level == CodeMessageLevel.CODE:
                code_message = annotate_file_message(code_message, diff_annotations)
            else:
                for section in diff_annotations:
                    code_message += section.message
        return code_message

    def get_checksum(self) -> str:
        session_context = SESSION_CONTEXT.get()
        code_file_manager = session_context.code_file_manager

        file_checksum = code_file_manager.get_file_checksum(self.path, self.interval)
        return sha256(f"{file_checksum}{self.level.key}{self.diff}")

    _feature_checksum: str | None = None
    _code_message: list[str] | None = None

    def get_code_message(self) -> list[str]:
        feature_checksum = self.get_checksum()
        if feature_checksum != self._feature_checksum or self._code_message is None:
            self._feature_checksum = feature_checksum
            self._code_message = self._get_code_message()
        return self._code_message

    def count_tokens(self, model: str) -> int:
        code_message = self.get_code_message()
        return count_tokens("\n".join(code_message), model, full_message=False)


async def count_feature_tokens(features: list[CodeFeature], model: str) -> list[int]:
    """Return the number of tokens in each feature."""
    sem = asyncio.Semaphore(10)

    async def _count_tokens(feature: CodeFeature) -> int:
        async with sem:
            return feature.count_tokens(model)

    tasks = [_count_tokens(f) for f in features]
    return await asyncio.gather(*tasks)


def get_code_message_from_intervals(features: list[CodeFeature]) -> list[str]:
    """Merge multiple features for the same file into a single code message"""
    features_sorted = sorted(features, key=lambda f: f.interval.start)
    posix_path = features_sorted[0].get_code_message()[0]
    code_message = [posix_path]
    next_line = 1
    for feature in features_sorted:
        starting_line = feature.interval.start
        if starting_line < next_line:
            logging.warning(f"Features overlap: {feature}")
            if feature.interval.end < next_line:
                continue
            feature.interval = Interval(next_line, feature.interval.end)
        elif starting_line > next_line:
            code_message += ["..."]
        code_message += feature.get_code_message()[1:-1]
        next_line = feature.interval.end
    return code_message + [""]


def get_code_message_from_features(features: list[CodeFeature]) -> list[str]:
    """Generate a code message from a list of features"""
    code_message = list[str]()
    features_by_path: dict[Path, list[CodeFeature]] = OrderedDict()
    for feature in features:
        if feature.path not in features_by_path:
            features_by_path[feature.path] = list[CodeFeature]()
        features_by_path[feature.path].append(feature)
    for path_features in features_by_path.values():
        if len(path_features) == 1:
            code_message += path_features[0].get_code_message()
        else:
            code_message += get_code_message_from_intervals(path_features)
    return code_message


def get_consolidated_feature_refs(features: list[CodeFeature]) -> list[str]:
    """Return a list of 'path:<interval>,<interval>' strings"""
    level_info_by_path = defaultdict[Path, list[Interval | None]](list)
    for f in features:
        if f.level == CodeMessageLevel.CODE:
            level_info_by_path[f.path].append(None)
        elif f.level == CodeMessageLevel.INTERVAL:
            level_info_by_path[f.path].append(f.interval)
        else:
            pass  # Skipping filename, code_maps

    consolidated_refs = list[str]()
    for path, level_info in level_info_by_path.items():
        ref_string = str(path)
        if not any(level is None for level in level_info):
            intervals = sorted(
                [level for level in level_info if isinstance(level, Interval)],
                key=lambda i: i.start,
            )
            ref_string += f":{intervals[0].start}-"
            last_end = intervals[0].end
            for i in intervals[1:]:
                if i.start > last_end + 1:
                    ref_string += f"{last_end},{i.start}-"
                last_end = i.end
            ref_string += str(last_end)
        consolidated_refs.append(ref_string)

    return consolidated_refs<|MERGE_RESOLUTION|>--- conflicted
+++ resolved
@@ -37,17 +37,9 @@
     ctags = sorted(ctags, key=lambda x: int(x[4]))  # type: ignore
     named_intervals = list[tuple[str, int, int]]()  # Name, Start, End
     _last_item = tuple[str, int]()
-<<<<<<< HEAD
-    for i, tag in enumerate(ctags):  # type: ignore
-        (scope, _, name, _, line_number) = tag  # type: ignore # Kind and Signature ignored
-        if name is None or line_number is None:
-            continue
-        key = name  # type: ignore
-=======
     for i, tag in enumerate(ctags):
         (scope, _, name, _, line_number) = tag  # Kind and Signature ignored
         key = name
->>>>>>> ffd2290f
         if scope is not None:
             key = f"{scope}.{name}"
         if _last_item:
