--- conflicted
+++ resolved
@@ -40,33 +40,6 @@
     if len(lines_and_names) == 0:
         return [feature]
 
-<<<<<<< HEAD
-    # Get ctags data (name and start line) and determine end line
-    ctags = list(get_ctags(feature.path))
-    ctags = sorted(ctags, key=lambda x: int(x[4]))  # type: ignore
-    named_intervals = list[tuple[str, int, int]]()  # Name, Start, End
-    _last_item = tuple[str, int]()
-    for i, tag in enumerate(ctags):
-        (scope, _, name, _, line_number) = tag  # Kind and Signature ignored
-        key = name
-        if scope is not None:
-            key = f"{scope}.{name}"
-        if _last_item:
-            _last_item_length = int(line_number) - _last_item[1]  # type: ignore
-            min_lines = min_lines or MIN_INTERVAL_LINES
-            if _last_item_length < min_lines:
-                line_number = _last_item[1]
-            else:
-                named_intervals.append(
-                    (_last_item[0], _last_item[1], int(line_number))  # type: ignore
-                )
-        else:
-            line_number = 1
-        if i == len(ctags) - 1:  # type: ignore
-            named_intervals.append((str(key), int(line_number), n_lines))  # type: ignore
-        else:
-            _last_item = (key, int(line_number))  # type: ignore
-=======
     lines, names = map(list, zip(*sorted(lines_and_names)))
     lines[0] = 1  # first interval covers from start of file
     draft_named_intervals = [
@@ -93,7 +66,6 @@
             named_intervals[-1] = merge_intervals(last_interval, next_interval)
         else:
             named_intervals.append(next_interval)
->>>>>>> ce3a9f80
 
     if len(named_intervals) <= 1:
         return [feature]
