--- conflicted
+++ resolved
@@ -3,12 +3,7 @@
 import asyncio
 import logging
 import math
-<<<<<<< HEAD
-from collections import OrderedDict
-=======
-import os
 from collections import OrderedDict, defaultdict
->>>>>>> 8fa1e33e
 from enum import Enum
 from pathlib import Path
 from typing import Optional
@@ -38,13 +33,8 @@
         return [feature]
 
     # Get ctags data (name and start line) and determine end line
-<<<<<<< HEAD
     ctags = list(get_ctags(feature.path))
     ctags = sorted(ctags, key=lambda x: int(x[4]))  # type: ignore
-=======
-    ctags = list(get_ctags(git_root.joinpath(feature.path)))
-    ctags.sort(key=lambda x: int(x[4]))
->>>>>>> 8fa1e33e
     named_intervals = list[tuple[str, int, int]]()  # Name, Start, End
     _last_item = tuple[str, int]()
     for i, tag in enumerate(ctags):
@@ -74,9 +64,7 @@
     # Create and return separate features for each interval
     _features = list[CodeFeature]()
     for name, start, end in named_intervals:
-        _user_included = any(
-            u.contains_line(i) for u in user_features for i in range(start, end + 1)
-        )
+        _user_included = any(u.contains_line(i) for u in user_features for i in range(start, end + 1))
         feature_string = f"{feature.path}:{start}-{end}"
         _feature = CodeFeature(
             feature_string,
@@ -185,19 +173,11 @@
         code_message.append(str(code_message_path))
 
         if self.level in {CodeMessageLevel.CODE, CodeMessageLevel.INTERVAL}:
-<<<<<<< HEAD
             file_lines = code_file_manager.read_file(self.path)
-            for i, line in enumerate(file_lines, start=1):
-                if self.contains_line(i):
-=======
-            file_lines = code_file_manager.read_file(abs_path)
             for i, line in enumerate(file_lines):
                 if self.contains_line(i + 1):
->>>>>>> 8fa1e33e
                     if parser.provide_line_numbers():
-                        code_message.append(
-                            f"{i + parser.line_number_starting_index()}:{line}"
-                        )
+                        code_message.append(f"{i + parser.line_number_starting_index()}:{line}")
                     else:
                         code_message.append(f"{line}")
         elif self.level == CodeMessageLevel.CMAP_FULL:
