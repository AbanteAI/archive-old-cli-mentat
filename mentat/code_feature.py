--- conflicted
+++ resolved
@@ -33,32 +33,13 @@
     code_file_manager = session_context.code_file_manager
     n_lines = len(code_file_manager.read_file(feature.path))
 
-    lines_and_names = get_ctag_lines_and_names(git_root.joinpath(feature.path))
+    lines_and_names = get_ctag_lines_and_names(
+        session_context.cwd.joinpath(feature.path)
+    )
 
     if len(lines_and_names) == 0:
         return [feature]
 
-<<<<<<< HEAD
-    # Get ctags data (name and start line) and determine end line
-    ctags = list(get_ctags(feature.path))
-    ctags = sorted(ctags, key=lambda x: int(x[4]))  # type: ignore
-    named_intervals = list[tuple[str, int, int]]()  # Name, Start, End
-    _last_item = tuple[str, int]()
-    for i, tag in enumerate(ctags):
-        (scope, _, name, _, line_number) = tag  # Kind and Signature ignored
-        key = name
-        if scope is not None:
-            key = f"{scope}.{name}"
-        if _last_item:
-            _last_item_length = int(line_number) - _last_item[1]
-            min_lines = min_lines or MIN_INTERVAL_LINES
-            if _last_item_length < min_lines:
-                line_number = _last_item[1]
-            else:
-                named_intervals.append(
-                    (_last_item[0], _last_item[1], int(line_number))  # type: ignore
-                )
-=======
     lines, names = map(list, zip(*sorted(lines_and_names)))
     lines[0] = 1  # first interval covers from start of file
     draft_named_intervals = [
@@ -83,7 +64,6 @@
         ):
             # this is the last interval it's too short, so merge it with previous
             named_intervals[-1] = merge_intervals(last_interval, next_interval)
->>>>>>> b8d90b89
         else:
             named_intervals.append(next_interval)
 
@@ -211,15 +191,6 @@
                         )
                     else:
                         code_message.append(f"{line}")
-<<<<<<< HEAD
-        elif self.level == CodeMessageLevel.CMAP_FULL:
-            cmap = get_code_map(self.path)
-            code_message += cmap
-        elif self.level == CodeMessageLevel.CMAP:
-            cmap = get_code_map(self.path, exclude_signatures=True)
-            code_message += cmap
-=======
->>>>>>> b8d90b89
         code_message.append("")
 
         if self.diff is not None:
