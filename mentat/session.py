import asyncio
import logging
import os
import traceback
from asyncio import CancelledError, Task
from pathlib import Path
from typing import List, Optional
from uuid import uuid4

import attr
import sentry_sdk
from openai import APITimeoutError, BadRequestError, RateLimitError

from mentat.agent_handler import AgentHandler
from mentat.code_context import CodeContext
from mentat.code_edit_feedback import get_user_feedback_on_edits
from mentat.code_file_manager import CodeFileManager
from mentat.config import Config
from mentat.conversation import Conversation
from mentat.cost_tracker import CostTracker
from mentat.ctags import ensure_ctags_installed
from mentat.errors import MentatError, SessionExit, UserError
from mentat.git_handler import get_git_root_for_path
from mentat.llm_api_handler import LlmApiHandler, is_test_environment
from mentat.logging_config import setup_logging
from mentat.sentry import sentry_init
from mentat.session_context import SESSION_CONTEXT, SessionContext
from mentat.session_input import collect_input_with_commands
from mentat.session_stream import SessionStream
from mentat.utils import check_version, mentat_dir_path
from mentat.vision.vision_manager import VisionManager


class Session:
    """
    The server for Mentat.
    To stop, send a message on the session_exit channel.
    A message will be sent on the client_exit channel when ready for client to quit.
    """

    def __init__(
        self,
        cwd: Path,
        paths: List[Path] = [],
        exclude_paths: List[Path] = [],
        ignore_paths: List[Path] = [],
        diff: Optional[str] = None,
        pr_diff: Optional[str] = None,
        config: Config = Config(),
    ):
        # All errors thrown here need to be caught here
        self.stopped = False

        if not mentat_dir_path.exists():
            os.mkdir(mentat_dir_path)
        setup_logging()
        sentry_init()
        self.id = uuid4()

        # Since we can't set the session_context until after all of the singletons are created,
        # any singletons used in the constructor of another singleton must be passed in
        git_root = get_git_root_for_path(cwd, raise_error=False)

        llm_api_handler = LlmApiHandler()

        stream = SessionStream()
        self.stream = stream
        self.stream.start()

        cost_tracker = CostTracker()

        code_context = CodeContext(stream, git_root, diff, pr_diff, ignore_paths)
<<<<<<< HEAD
=======
        code_context = CodeContext(stream, git_root, diff, pr_diff, ignore_paths)
>>>>>>> 47b383ed

        code_file_manager = CodeFileManager()

        conversation = Conversation()

        vision_manager = VisionManager()

        agent_handler = AgentHandler()

        session_context = SessionContext(
            cwd,
            stream,
            llm_api_handler,
            cost_tracker,
<<<<<<< HEAD
=======
            git_root,  # pyright: ignore
>>>>>>> 47b383ed
            config,
            code_context,
            code_file_manager,
            conversation,
            vision_manager,
            agent_handler,
        )
        SESSION_CONTEXT.set(session_context)

        # Functions that require session_context
        check_version()
        config.send_errors_to_stream()
        for path in paths:
            code_context.include(path, exclude_patterns=exclude_paths)
<<<<<<< HEAD
=======
        for path in paths:
            code_context.include(path, exclude_patterns=exclude_paths)
>>>>>>> 47b383ed

    async def _main(self):
        session_context = SESSION_CONTEXT.get()
        stream = session_context.stream
        code_context = session_context.code_context
        conversation = session_context.conversation
<<<<<<< HEAD

        try:
            code_context.display_context()
            await conversation.display_token_count()
        except MentatError as e:
            # BUG: this is not getting streamed in the Python and Terminal clients.
            # It makes it look like Mentat is hanging forever.
            stream.send(str(e), color="red")
            return
=======
        code_file_manager = session_context.code_file_manager
        agent_handler = session_context.agent_handler

        # check early for ctags so we can fail fast
        if session_context.config.auto_context:
            ensure_ctags_installed()

        session_context.llm_api_handler.initialize_client()
        session_context.llm_api_handler.initialize_client()
        code_context.display_context()
        await conversation.display_token_count()
>>>>>>> 47b383ed

        try:
            stream.send("Type 'q' or use Ctrl-C to quit at any time.")
            need_user_request = True
            while True:
                if need_user_request:
                    # Normally, the code_file_manager pushes the edits; but when agent mode is on, we want all
                    # edits made between user input to be collected together.
                    if agent_handler.agent_enabled:
                        code_file_manager.history.push_edits()
                        stream.send(
                            "Use /undo to undo all changes from agent mode since last"
                            " input.",
                            color="green",
                        )
                    stream.send("\nWhat can I do for you?", color="light_blue")
                    message = await collect_input_with_commands()
                    if message.data.strip() == "":
                        continue
                    conversation.add_user_message(message.data)

                parsed_llm_response = await conversation.get_model_response()
                file_edits = [
                    file_edit
                    for file_edit in parsed_llm_response.file_edits
                    if file_edit.is_valid()
                ]
                if file_edits:
                    if not agent_handler.agent_enabled:
                        file_edits, need_user_request = (
                            await get_user_feedback_on_edits(file_edits)
                        )
                    for file_edit in file_edits:
                        file_edit.resolve_conflicts()

                    applied_edits = await code_file_manager.write_changes_to_files(
                        file_edits
                    )
                    stream.send(
                        "Changes applied." if applied_edits else "No changes applied.",
                        color="light_blue",
                    )

                    if agent_handler.agent_enabled:
                        if parsed_llm_response.interrupted:
                            need_user_request = True
                        else:
                            need_user_request = await agent_handler.add_agent_context()
                else:
                    need_user_request = True
                stream.send(bool(file_edits), channel="edits_complete")
        except SessionExit:
            pass
        except (APITimeoutError, RateLimitError, BadRequestError) as e:
            stream.send(f"Error accessing OpenAI API: {str(e)}", color="red")

    async def listen_for_session_exit(self):
        await self.stream.recv(channel="session_exit")
        self._main_task.cancel()

    ### lifecycle

    def start(self):
        """Asynchronously start the Session.

        A background asyncio Task will be created to run the startup sequence and run
        the main loop which runs until an Exception or session_exit signal is encountered.
        """

        async def run_main():
            ctx = SESSION_CONTEXT.get()
            try:
                with sentry_sdk.start_transaction(
                    op="mentat_started", name="Mentat Started"
                ) as transaction:
                    transaction.set_tag("config", attr.asdict(ctx.config))
                    await self._main()
            except (SessionExit, CancelledError):
                pass
            except (MentatError, UserError) as e:
                self.stream.send(str(e), color="red")
            except Exception as e:
                # All unhandled exceptions end up here
                error = f"Unhandled Exception: {traceback.format_exc()}"
                # Helps us handle errors in tests
                if is_test_environment():
                    print(error)
                sentry_sdk.capture_exception(e)
                self.stream.send(error, color="red")
            finally:
                await self._stop()
                sentry_sdk.flush()

        self._main_task: Task[None] = asyncio.create_task(run_main())
        # If we create more tasks in Session, add a task list and helper function like we have in TerminalClient
        self._exit_task: Task[None] = asyncio.create_task(
            self.listen_for_session_exit()
        )

    async def _stop(self):
        if self.stopped:
            return
        self.stopped = True

        session_context = SESSION_CONTEXT.get()
        cost_tracker = session_context.cost_tracker
        vision_manager = session_context.vision_manager

        vision_manager.close()
        cost_tracker.display_total_cost()
        logging.shutdown()
        self._exit_task.cancel()
        self._main_task.cancel()
        try:
            await self._main_task
        except CancelledError:
            pass
        self.stream.send(None, channel="client_exit")
        await self.stream.join()
        self.stream.stop()<|MERGE_RESOLUTION|>--- conflicted
+++ resolved
@@ -70,10 +70,6 @@
         cost_tracker = CostTracker()
 
         code_context = CodeContext(stream, git_root, diff, pr_diff, ignore_paths)
-<<<<<<< HEAD
-=======
-        code_context = CodeContext(stream, git_root, diff, pr_diff, ignore_paths)
->>>>>>> 47b383ed
 
         code_file_manager = CodeFileManager()
 
@@ -88,10 +84,6 @@
             stream,
             llm_api_handler,
             cost_tracker,
-<<<<<<< HEAD
-=======
-            git_root,  # pyright: ignore
->>>>>>> 47b383ed
             config,
             code_context,
             code_file_manager,
@@ -106,28 +98,12 @@
         config.send_errors_to_stream()
         for path in paths:
             code_context.include(path, exclude_patterns=exclude_paths)
-<<<<<<< HEAD
-=======
-        for path in paths:
-            code_context.include(path, exclude_patterns=exclude_paths)
->>>>>>> 47b383ed
 
     async def _main(self):
         session_context = SESSION_CONTEXT.get()
         stream = session_context.stream
         code_context = session_context.code_context
         conversation = session_context.conversation
-<<<<<<< HEAD
-
-        try:
-            code_context.display_context()
-            await conversation.display_token_count()
-        except MentatError as e:
-            # BUG: this is not getting streamed in the Python and Terminal clients.
-            # It makes it look like Mentat is hanging forever.
-            stream.send(str(e), color="red")
-            return
-=======
         code_file_manager = session_context.code_file_manager
         agent_handler = session_context.agent_handler
 
@@ -136,10 +112,8 @@
             ensure_ctags_installed()
 
         session_context.llm_api_handler.initialize_client()
-        session_context.llm_api_handler.initialize_client()
         code_context.display_context()
         await conversation.display_token_count()
->>>>>>> 47b383ed
 
         try:
             stream.send("Type 'q' or use Ctrl-C to quit at any time.")
