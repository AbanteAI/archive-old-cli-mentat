import asyncio
import logging
import os
import traceback
from asyncio import CancelledError, Task
from pathlib import Path
from typing import Any, Coroutine, List, Optional, Set
from uuid import uuid4

from rich import print
import sentry_sdk
from openai import APITimeoutError, BadRequestError, RateLimitError

from mentat.agent_handler import AgentHandler
from mentat.auto_completer import AutoCompleter
from mentat.code_context import CodeContext
from mentat.code_edit_feedback import get_user_feedback_on_edits
from mentat.code_file_manager import CodeFileManager
from mentat.config import config
from mentat.conversation import Conversation
from mentat.cost_tracker import CostTracker
from mentat.ctags import ensure_ctags_installed
from mentat.errors import ContextSizeInsufficient, MentatError, SessionExit, UserError
from mentat.git_handler import get_git_root_for_path
from mentat.llm_api_handler import LlmApiHandler, is_test_environment
from mentat.logging_config import setup_logging
from mentat.sampler.sampler import Sampler
from mentat.sentry import sentry_init
from mentat.session_context import SESSION_CONTEXT, SessionContext
from mentat.session_input import collect_input_with_commands
from mentat.session_stream import SessionStream
from mentat.utils import check_version, mentat_dir_path
from mentat.vision.vision_manager import VisionManager


class Session:
    """
    The server for Mentat.
    To stop, send a message on the session_exit channel.
    A message will be sent on the client_exit channel when ready for client to quit.
    """

    _errors = []

    def __init__(
        self,
        cwd: Path,
        paths: List[Path] = [],
        exclude_paths: List[Path] = [],
        ignore_paths: List[Path] = [],
        diff: Optional[str] = None,
        pr_diff: Optional[str] = None,
    ):
        # All errors thrown here need to be caught here
        self.stopped = False

        if not mentat_dir_path.exists():
            os.mkdir(mentat_dir_path)
        setup_logging()
        sentry_init()
        self.id = uuid4()
        self._tasks: Set[asyncio.Task[None]] = set()

        # Since we can't set the session_context until after all of the singletons are created,
        # any singletons used in the constructor of another singleton must be passed in
        git_root = get_git_root_for_path(cwd, raise_error=False)

        llm_api_handler = LlmApiHandler()

        stream = SessionStream()
        self.stream = stream
        self.stream.start()

        cost_tracker = CostTracker()

        code_context = CodeContext(stream, git_root, diff, pr_diff, ignore_paths)

        code_file_manager = CodeFileManager()

        conversation = Conversation()

        vision_manager = VisionManager()

        agent_handler = AgentHandler()

        auto_completer = AutoCompleter()

        sampler = Sampler()

        session_context = SessionContext(
            cwd,
            stream,
            llm_api_handler,
            cost_tracker,
            config,
            code_context,
            code_file_manager,
            conversation,
            vision_manager,
            agent_handler,
            auto_completer,
            sampler,
        )
        self.ctx = session_context
        SESSION_CONTEXT.set(session_context)
        self.error = None

        # Functions that require session_context
        check_version()
        self.send_errors_to_stream()
        for path in paths:
            code_context.include(path, exclude_patterns=exclude_paths)
        if (
            code_context.diff_context is not None
            and len(code_context.include_files) == 0
            and (diff or pr_diff)
        ):
            for file in code_context.diff_context.diff_files():
                code_context.include(file)

    def _create_task(self, coro: Coroutine[None, None, Any]):
        """Utility method for running a Task in the background"""

        def task_cleanup(task: asyncio.Task[None]):
            self._tasks.remove(task)

        task = asyncio.create_task(coro)
        task.add_done_callback(task_cleanup)
        self._tasks.add(task)

        return task

    async def _main(self):
        session_context = SESSION_CONTEXT.get()
        stream = session_context.stream
        code_context = session_context.code_context
        conversation = session_context.conversation
        code_file_manager = session_context.code_file_manager
        agent_handler = session_context.agent_handler

        # check early for ctags so we can fail fast
<<<<<<< HEAD
        if config.run.auto_context:
=======
        if session_context.config.auto_context_tokens > 0:
>>>>>>> 9498bdde
            ensure_ctags_installed()

        session_context.llm_api_handler.initialize_client()
        code_context.display_context()
        await conversation.display_token_count()

        stream.send("Type 'q' or use Ctrl-C to quit at any time.")
        need_user_request = True
        while True:
            try:
                if need_user_request:
                    # Normally, the code_file_manager pushes the edits; but when agent mode is on, we want all
                    # edits made between user input to be collected together.
                    if agent_handler.agent_enabled:
                        code_file_manager.history.push_edits()
                        stream.send(
                            "Use /undo to undo all changes from agent mode since last"
                            " input.",
                            color="green",
                        )
                    stream.send("\nWhat can I do for you?", color="light_blue")
                    message = await collect_input_with_commands()
                    if message.data.strip() == "":
                        continue
                    conversation.add_user_message(message.data)

                parsed_llm_response = await conversation.get_model_response()
                file_edits = [
                    file_edit
                    for file_edit in parsed_llm_response.file_edits
                    if file_edit.is_valid()
                ]
                if file_edits:
                    if not agent_handler.agent_enabled:
                        file_edits, need_user_request = (
                            await get_user_feedback_on_edits(file_edits)
                        )
                    for file_edit in file_edits:
                        file_edit.resolve_conflicts()

                    if session_context.sampler:
                        session_context.sampler.set_active_diff()

                    applied_edits = await code_file_manager.write_changes_to_files(
                        file_edits
                    )
                    stream.send(
                        "Changes applied." if applied_edits else "No changes applied.",
                        color="light_blue",
                    )

                    if agent_handler.agent_enabled:
                        if parsed_llm_response.interrupted:
                            need_user_request = True
                        else:
                            need_user_request = await agent_handler.add_agent_context()
                else:
                    need_user_request = True
                stream.send(bool(file_edits), channel="edits_complete")
            except SessionExit:
                break
            except ContextSizeInsufficient:
                need_user_request = True
                continue
            except (APITimeoutError, RateLimitError, BadRequestError) as e:
                stream.send(f"Error accessing OpenAI API: {e.message}", color="red")
                break

    async def listen_for_session_exit(self):
        await self.stream.recv(channel="session_exit")
        self._main_task.cancel()

    async def listen_for_completion_requests(self):
        ctx = SESSION_CONTEXT.get()

        async for message in self.stream.listen(channel="completion_request"):
            completions = ctx.auto_completer.get_completions(message.data)
            # Will intermediary client for vscode serialize/deserialize all messages automatically?
            self.stream.send(completions, channel=f"completion_request:{message.id}")

    ### lifecycle

    def start(self):
        """Asynchronously start the Session.

        A background asyncio Task will be created to run the startup sequence and run
        the main loop which runs until an Exception or session_exit signal is encountered.
        """

        async def run_main():
            ctx = SESSION_CONTEXT.get()
            try:
                with sentry_sdk.start_transaction(
                    op="mentat_started", name="Mentat Started"
                ) as transaction:
                    #TODO: check if we need this as config should be gloabl now
                    #transaction.set_tag("config", attr.asdict(config))
                    await self._main()
            except (SessionExit, CancelledError):
                pass
            except (MentatError, UserError) as e:
                print(f"[red]{str(e)}[/red]")
            except Exception as e:
                # All unhandled exceptions end up here
                error = f"Unhandled Exception: {traceback.format_exc()}"
                # Helps us handle errors in tests
                if is_test_environment():
                    print(error)
                self.error = error
                sentry_sdk.capture_exception(e)
                print(f"[red]{str(e)}[/red]")
            finally:
                await self._stop()
                sentry_sdk.flush()

        self._main_task: Task[None] = asyncio.create_task(run_main())

        self._create_task(self.listen_for_session_exit())
        self._create_task(self.listen_for_completion_requests())

    async def _stop(self):
        if self.stopped:
            return
        self.stopped = True

        session_context = SESSION_CONTEXT.get()
        cost_tracker = session_context.cost_tracker
        vision_manager = session_context.vision_manager

        vision_manager.close()
        cost_tracker.display_total_cost()
        logging.shutdown()

        for task in self._tasks:
            task.cancel()

        self._main_task.cancel()
        try:
            await self._main_task
        except CancelledError:
            pass

        self.stream.send(None, channel="client_exit")
        await self.stream.join()
        self.stream.stop()

    def send_errors_to_stream(self):
        session_context = SESSION_CONTEXT.get()
        stream = session_context.stream
        for error in self._errors:
            print(f"[light_yellow3]{error}[/light_yellow3]")
        self._errors = []<|MERGE_RESOLUTION|>--- conflicted
+++ resolved
@@ -7,7 +7,7 @@
 from typing import Any, Coroutine, List, Optional, Set
 from uuid import uuid4
 
-from rich import print
+import attr
 import sentry_sdk
 from openai import APITimeoutError, BadRequestError, RateLimitError
 
@@ -16,15 +16,14 @@
 from mentat.code_context import CodeContext
 from mentat.code_edit_feedback import get_user_feedback_on_edits
 from mentat.code_file_manager import CodeFileManager
-from mentat.config import config
+from mentat.config import Config
 from mentat.conversation import Conversation
 from mentat.cost_tracker import CostTracker
 from mentat.ctags import ensure_ctags_installed
-from mentat.errors import ContextSizeInsufficient, MentatError, SessionExit, UserError
+from mentat.errors import MentatError, SessionExit, UserError
 from mentat.git_handler import get_git_root_for_path
 from mentat.llm_api_handler import LlmApiHandler, is_test_environment
 from mentat.logging_config import setup_logging
-from mentat.sampler.sampler import Sampler
 from mentat.sentry import sentry_init
 from mentat.session_context import SESSION_CONTEXT, SessionContext
 from mentat.session_input import collect_input_with_commands
@@ -39,8 +38,6 @@
     To stop, send a message on the session_exit channel.
     A message will be sent on the client_exit channel when ready for client to quit.
     """
-
-    _errors = []
 
     def __init__(
         self,
@@ -50,6 +47,7 @@
         ignore_paths: List[Path] = [],
         diff: Optional[str] = None,
         pr_diff: Optional[str] = None,
+        config: Config = Config(),
     ):
         # All errors thrown here need to be caught here
         self.stopped = False
@@ -84,8 +82,6 @@
         agent_handler = AgentHandler()
 
         auto_completer = AutoCompleter()
-
-        sampler = Sampler()
 
         session_context = SessionContext(
             cwd,
@@ -99,24 +95,15 @@
             vision_manager,
             agent_handler,
             auto_completer,
-            sampler,
         )
         self.ctx = session_context
         SESSION_CONTEXT.set(session_context)
-        self.error = None
 
         # Functions that require session_context
         check_version()
-        self.send_errors_to_stream()
+        config.send_errors_to_stream()
         for path in paths:
             code_context.include(path, exclude_patterns=exclude_paths)
-        if (
-            code_context.diff_context is not None
-            and len(code_context.include_files) == 0
-            and (diff or pr_diff)
-        ):
-            for file in code_context.diff_context.diff_files():
-                code_context.include(file)
 
     def _create_task(self, coro: Coroutine[None, None, Any]):
         """Utility method for running a Task in the background"""
@@ -139,11 +126,8 @@
         agent_handler = session_context.agent_handler
 
         # check early for ctags so we can fail fast
-<<<<<<< HEAD
         if config.run.auto_context:
-=======
         if session_context.config.auto_context_tokens > 0:
->>>>>>> 9498bdde
             ensure_ctags_installed()
 
         session_context.llm_api_handler.initialize_client()
