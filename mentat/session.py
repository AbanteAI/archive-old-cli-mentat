--- conflicted
+++ resolved
@@ -165,12 +165,9 @@
         agent_handler = session_context.agent_handler
 
         session_context.llm_api_handler.initialize_client()
-<<<<<<< HEAD
 
         await code_context.daemon.update()
 
-=======
->>>>>>> f199595e
         check_model()
 
         need_user_request = True
