import asyncio
import logging
import os
import traceback
from asyncio import CancelledError, Task
from pathlib import Path
from typing import List, Optional
from uuid import uuid4

import attr
import sentry_sdk
from openai import APITimeoutError, BadRequestError, RateLimitError

from mentat.agent_handler import AgentHandler
from mentat.code_context import CodeContext
from mentat.code_edit_feedback import get_user_feedback_on_edits
from mentat.code_file_manager import CodeFileManager
from mentat.config import Config
from mentat.conversation import Conversation
from mentat.cost_tracker import CostTracker
from mentat.ctags import ensure_ctags_installed
from mentat.errors import MentatError, SessionExit, UserError
from mentat.git_handler import get_shared_git_root_for_paths
from mentat.llm_api_handler import LlmApiHandler, is_test_environment
from mentat.logging_config import setup_logging
from mentat.sentry import sentry_init
from mentat.session_context import SESSION_CONTEXT, SessionContext
from mentat.session_input import collect_input_with_commands
from mentat.session_stream import SessionStream
from mentat.utils import check_version, mentat_dir_path
from mentat.vision.vision_manager import VisionManager


class Session:
    """
    The server for Mentat.
    To stop, send a message on the session_exit channel.
    A message will be sent on the client_exit channel when ready for client to quit.
    """

    def __init__(
        self,
        cwd: Path,
        paths: List[Path] = [],
        exclude_paths: List[Path] = [],
        ignore_paths: List[Path] = [],
        diff: Optional[str] = None,
        pr_diff: Optional[str] = None,
        config: Config = Config(),
    ):
        # All errors thrown here need to be caught here
        self.stopped = False

        if not mentat_dir_path.exists():
            os.mkdir(mentat_dir_path)
        setup_logging()
        sentry_init()
        self.id = uuid4()

        # Since we can't set the session_context until after all of the singletons are created,
        # any singletons used in the constructor of another singleton must be passed in
        # TODO: An error is thrown in this function; once git root is removed, the error will be removed
        git_root = get_shared_git_root_for_paths([Path(path) for path in paths])

        llm_api_handler = LlmApiHandler()

        stream = SessionStream()
        self.stream = stream
        self.stream.start()

        cost_tracker = CostTracker()

        code_context = CodeContext(stream, git_root, diff, pr_diff, ignore_paths)

        code_file_manager = CodeFileManager()

        conversation = Conversation()

        vision_manager = VisionManager()

        agent_handler = AgentHandler()

        session_context = SessionContext(
            cwd,
            stream,
            llm_api_handler,
            cost_tracker,
            git_root,
            config,
            code_context,
            code_file_manager,
            conversation,
            vision_manager,
            agent_handler,
        )
        SESSION_CONTEXT.set(session_context)

        # Functions that require session_context
        check_version()
        config.send_errors_to_stream()
        for path in paths:
            code_context.include(path, exclude_patterns=exclude_paths)

    async def _main(self):
        session_context = SESSION_CONTEXT.get()
        stream = session_context.stream
        code_context = session_context.code_context
        conversation = session_context.conversation
<<<<<<< HEAD
=======
        llm_api_handler = session_context.llm_api_handler
        code_file_manager = session_context.code_file_manager
        agent_handler = session_context.agent_handler
>>>>>>> ffd6f32e

        # check early for ctags so we can fail fast
        if session_context.config.auto_context:
            ensure_ctags_installed()

        session_context.llm_api_handler.initialize_client()
        code_context.display_context()
        await conversation.display_token_count()

        try:
            stream.send("Type 'q' or use Ctrl-C to quit at any time.")
            need_user_request = True
            while True:
                if need_user_request:
                    # Normally, the code_file_manager pushes the edits; but when agent mode is on, we want all
                    # edits made between user input to be collected together.
                    if agent_handler.agent_enabled:
                        code_file_manager.history.push_edits()
                        stream.send(
                            "Use /undo to undo all changes from agent mode since last"
                            " input.",
                            color="green",
                        )
                    stream.send("\nWhat can I do for you?", color="light_blue")
                    message = await collect_input_with_commands()
                    if message.data.strip() == "":
                        continue
                    conversation.add_user_message(message.data)

                parsed_llm_response = await conversation.get_model_response()
                file_edits = [
                    file_edit
                    for file_edit in parsed_llm_response.file_edits
                    if file_edit.is_valid()
                ]
                if file_edits:
                    if not agent_handler.agent_enabled:
                        file_edits, need_user_request = (
                            await get_user_feedback_on_edits(file_edits)
                        )
                    for file_edit in file_edits:
                        file_edit.resolve_conflicts()

                    applied_edits = await code_file_manager.write_changes_to_files(
                        file_edits
                    )
                    stream.send(
                        "Changes applied." if applied_edits else "No changes applied.",
                        color="light_blue",
                    )

                    if agent_handler.agent_enabled:
                        if parsed_llm_response.interrupted:
                            need_user_request = True
                        else:
                            need_user_request = await agent_handler.add_agent_context()
                else:
                    need_user_request = True
                stream.send(bool(file_edits), channel="edits_complete")
        except SessionExit:
            pass
        except (APITimeoutError, RateLimitError, BadRequestError) as e:
            stream.send(f"Error accessing OpenAI API: {str(e)}", color="red")

    async def listen_for_session_exit(self):
        await self.stream.recv(channel="session_exit")
        self._main_task.cancel()

    ### lifecycle

    def start(self):
        """Asynchronously start the Session.

        A background asyncio Task will be created to run the startup sequence and run
        the main loop which runs until an Exception or session_exit signal is encountered.
        """

        async def run_main():
            ctx = SESSION_CONTEXT.get()
            try:
                with sentry_sdk.start_transaction(
                    op="mentat_started", name="Mentat Started"
                ) as transaction:
                    transaction.set_tag("config", attr.asdict(ctx.config))
                    await self._main()
            except (SessionExit, CancelledError):
                pass
            except (MentatError, UserError) as e:
                self.stream.send(str(e), color="red")
            except Exception as e:
                # All unhandled exceptions end up here
                error = f"Unhandled Exception: {traceback.format_exc()}"
                # Helps us handle errors in tests
                if is_test_environment():
                    print(error)
                sentry_sdk.capture_exception(e)
                self.stream.send(error, color="red")
            finally:
                await self._stop()
                sentry_sdk.flush()

        self._main_task: Task[None] = asyncio.create_task(run_main())
        # If we create more tasks in Session, add a task list and helper function like we have in TerminalClient
        self._exit_task: Task[None] = asyncio.create_task(
            self.listen_for_session_exit()
        )

    async def _stop(self):
        if self.stopped:
            return
        self.stopped = True

        session_context = SESSION_CONTEXT.get()
        cost_tracker = session_context.cost_tracker
        vision_manager = session_context.vision_manager

        vision_manager.close()
        cost_tracker.display_total_cost()
        logging.shutdown()
        self._exit_task.cancel()
        self._main_task.cancel()
        try:
            await self._main_task
        except CancelledError:
            pass
        self.stream.send(None, channel="client_exit")
        await self.stream.join()
        self.stream.stop()<|MERGE_RESOLUTION|>--- conflicted
+++ resolved
@@ -106,12 +106,8 @@
         stream = session_context.stream
         code_context = session_context.code_context
         conversation = session_context.conversation
-<<<<<<< HEAD
-=======
-        llm_api_handler = session_context.llm_api_handler
         code_file_manager = session_context.code_file_manager
         agent_handler = session_context.agent_handler
->>>>>>> ffd6f32e
 
         # check early for ctags so we can fail fast
         if session_context.config.auto_context:
