--- conflicted
+++ resolved
@@ -118,17 +118,12 @@
         await conversation.display_token_count()
 
         try:
-<<<<<<< HEAD
-            stream.send("Type 'q' or use Ctrl-C to quit at any time.", color="cyan")
-=======
             stream.send("Type 'q' or use Ctrl-C to quit at any time.")
-            stream.send("\nWhat can I do for you?", color="light_blue")
->>>>>>> e280be9f
             need_user_request = True
             while True:
                 if need_user_request:
                     # TODO: Once finished, allow user to undo all edits in agent mode
-                    stream.send("What can I do for you?", color="light_blue")
+                    stream.send("\nWhat can I do for you?", color="light_blue")
                     message = await collect_input_with_commands()
                     if message.data.strip() == "":
                         continue
@@ -146,13 +141,13 @@
                     for file_edit in file_edits:
                         file_edit.resolve_conflicts()
 
-                    if file_edits:
-                        await code_file_manager.write_changes_to_files(
-                            file_edits, code_context
-                        )
-                        stream.send("Changes applied.", color="light_blue")
-                    else:
-                        stream.send("No changes applied.", color="light_blue")
+                    applied_edits = await code_file_manager.write_changes_to_files(
+                        file_edits
+                    )
+                    stream.send(
+                        "Changes applied." if applied_edits else "No changes applied.",
+                        color="light_blue",
+                    )
 
                     if agent_handler.agent_enabled:
                         need_user_request = await agent_handler.add_agent_context()
