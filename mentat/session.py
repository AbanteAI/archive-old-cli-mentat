import asyncio
import logging
import os
import traceback
from asyncio import CancelledError, Task
from pathlib import Path
from typing import List, Optional
from uuid import uuid4

import attr
import sentry_sdk
from openai import APITimeoutError, BadRequestError, RateLimitError

from mentat.code_context import CodeContext
from mentat.code_edit_feedback import get_user_feedback_on_edits
from mentat.code_file_manager import CodeFileManager
from mentat.config import Config
from mentat.conversation import Conversation
from mentat.cost_tracker import CostTracker
from mentat.ctags import ensure_ctags_installed
from mentat.errors import MentatError, SessionExit, UserError
from mentat.git_handler import get_shared_git_root_for_paths
from mentat.llm_api_handler import LlmApiHandler, is_test_environment
from mentat.logging_config import setup_logging
from mentat.sentry import sentry_init
from mentat.session_context import SESSION_CONTEXT, SessionContext
from mentat.session_input import collect_user_input
from mentat.session_stream import SessionStream
from mentat.utils import check_version, mentat_dir_path
from mentat.vision.vision_manager import VisionManager


class Session:
    """
    The server for Mentat.
    To stop, send a message on the session_exit channel.
    A message will be sent on the client_exit channel when ready for client to quit.
    """

    def __init__(
        self,
        cwd: Path,
        paths: List[Path] = [],
        exclude_paths: List[Path] = [],
        ignore_paths: List[Path] = [],
        diff: Optional[str] = None,
        pr_diff: Optional[str] = None,
        config: Config = Config(),
    ):
        # All errors thrown here need to be caught here
        self.stopped = False

        if not mentat_dir_path.exists():
            os.mkdir(mentat_dir_path)
        setup_logging()
        sentry_init()
        self.id = uuid4()

        # Since we can't set the session_context until after all of the singletons are created,
        # any singletons used in the constructor of another singleton must be passed in
        # TODO: An error is thrown in this function; once git root is removed, the error will be removed
        git_root = get_shared_git_root_for_paths([Path(path) for path in paths])

        llm_api_handler = LlmApiHandler()

        stream = SessionStream()
        self.stream = stream
        self.stream.start()

        cost_tracker = CostTracker()

        code_context = CodeContext(stream, git_root, diff, pr_diff, ignore_paths)

        code_file_manager = CodeFileManager()

        conversation = Conversation()

        vision_manager = VisionManager()

        session_context = SessionContext(
            cwd,
            stream,
            llm_api_handler,
            cost_tracker,
            git_root,
            config,
            code_context,
            code_file_manager,
            conversation,
            vision_manager,
        )
        SESSION_CONTEXT.set(session_context)

        # Functions that require session_context
        check_version()
        config.send_errors_to_stream()
        for path in paths:
            code_context.include(path, exclude_patterns=exclude_paths)

    async def _main(self):
        session_context = SESSION_CONTEXT.get()
        stream = session_context.stream
        code_context = session_context.code_context
        conversation = session_context.conversation

<<<<<<< HEAD
        try:
            code_context.display_context()
            await conversation.display_token_count()
        except MentatError as e:
            # BUG: this is not getting streamed in the Python and Terminal clients.
            # It makes it look like Mentat is hanging forever.
            stream.send(str(e), color="red")
            return
=======
        # check early for ctags so we can fail fast
        if session_context.config.auto_context:
            ensure_ctags_installed()

        llm_api_handler.initialize_client()
        code_context.display_context()
        await conversation.display_token_count()
>>>>>>> ce3a9f80

        try:
            stream.send("Type 'q' or use Ctrl-C to quit at any time.")
            stream.send("\nWhat can I do for you?", color="light_blue")
            need_user_request = True
            while True:
                if need_user_request:
                    message = await collect_user_input()
                    if message.data.strip() == "":
                        continue
                    conversation.add_user_message(message.data)

                file_edits = await conversation.get_model_response()
                file_edits = [
                    file_edit for file_edit in file_edits if file_edit.is_valid()
                ]
                if file_edits:
                    need_user_request = await get_user_feedback_on_edits(file_edits)
                else:
                    need_user_request = True
                stream.send(bool(file_edits), channel="edits_complete")
        except SessionExit:
            pass
        except (APITimeoutError, RateLimitError, BadRequestError) as e:
            stream.send(f"Error accessing OpenAI API: {str(e)}", color="red")

    async def listen_for_session_exit(self):
        await self.stream.recv(channel="session_exit")
        self._main_task.cancel()

    ### lifecycle

    def start(self):
        """Asynchronously start the Session.

        A background asyncio Task will be created to run the startup sequence and run
        the main loop which runs until an Exception or session_exit signal is encountered.
        """

        async def run_main():
            ctx = SESSION_CONTEXT.get()
            try:
                with sentry_sdk.start_transaction(
                    op="mentat_started", name="Mentat Started"
                ) as transaction:
                    transaction.set_tag("config", attr.asdict(ctx.config))
                    await self._main()
            except (SessionExit, CancelledError):
                pass
            except (MentatError, UserError) as e:
                self.stream.send(str(e), color="red")
            except Exception as e:
                # All unhandled exceptions end up here
                error = f"Unhandled Exception: {traceback.format_exc()}"
                # Helps us handle errors in tests
                if is_test_environment():
                    print(error)
                sentry_sdk.capture_exception(e)
                self.stream.send(error, color="red")
            finally:
                await self._stop()
                sentry_sdk.flush()

        self._main_task: Task[None] = asyncio.create_task(run_main())
        # If we create more tasks in Session, add a task list and helper function like we have in TerminalClient
        self._exit_task: Task[None] = asyncio.create_task(
            self.listen_for_session_exit()
        )

    async def _stop(self):
        if self.stopped:
            return
        self.stopped = True

        session_context = SESSION_CONTEXT.get()
        cost_tracker = session_context.cost_tracker
        vision_manager = session_context.vision_manager

        vision_manager.close()
        cost_tracker.display_total_cost()
        logging.shutdown()
        self._exit_task.cancel()
        self._main_task.cancel()
        try:
            await self._main_task
        except CancelledError:
            pass
        self.stream.send(None, channel="client_exit")
        await self.stream.join()
        self.stream.stop()<|MERGE_RESOLUTION|>--- conflicted
+++ resolved
@@ -103,24 +103,13 @@
         code_context = session_context.code_context
         conversation = session_context.conversation
 
-<<<<<<< HEAD
-        try:
-            code_context.display_context()
-            await conversation.display_token_count()
-        except MentatError as e:
-            # BUG: this is not getting streamed in the Python and Terminal clients.
-            # It makes it look like Mentat is hanging forever.
-            stream.send(str(e), color="red")
-            return
-=======
         # check early for ctags so we can fail fast
         if session_context.config.auto_context:
             ensure_ctags_installed()
 
-        llm_api_handler.initialize_client()
+        session_context.llm_api_handler.initialize_client()
         code_context.display_context()
         await conversation.display_token_count()
->>>>>>> ce3a9f80
 
         try:
             stream.send("Type 'q' or use Ctrl-C to quit at any time.")
