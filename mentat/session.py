--- conflicted
+++ resolved
@@ -102,7 +102,6 @@
             await stream.send(str(e), color="red")
             return
 
-<<<<<<< HEAD
         try:
             await stream.send(
                 "Type 'q' or use Ctrl-C to quit at any time.", color="cyan"
@@ -112,6 +111,8 @@
             while True:
                 if need_user_request:
                     message = await collect_user_input()
+                    if message.data.strip() == "":
+                        continue
                     conversation.add_user_message(message.data)
 
                 file_edits = await conversation.get_model_response()
@@ -124,38 +125,6 @@
                     need_user_request = True
         except SessionExit:
             pass
-=======
-        await stream.send("Type 'q' or use Ctrl-C to quit at any time.", color="cyan")
-        await stream.send("What can I do for you?", color="light_blue")
-        need_user_request = True
-        while True:
-            if need_user_request:
-                message = await collect_user_input()
-
-                # Intercept and run command
-                if isinstance(message.data, str) and message.data.startswith("/"):
-                    arguments = shlex.split(message.data[1:])
-                    command = Command.create_command(arguments[0])
-                    await command.apply(*arguments[1:])
-                    continue
-
-                if message.data == "q":
-                    break
-
-                if message.data == "":
-                    continue
-
-                conversation.add_user_message(message.data)
-
-            file_edits = await conversation.get_model_response()
-            file_edits = [
-                file_edit for file_edit in file_edits if await file_edit.is_valid()
-            ]
-            if file_edits:
-                need_user_request = await get_user_feedback_on_edits(file_edits)
-            else:
-                need_user_request = True
->>>>>>> a1e0c487
 
     ### lifecycle
 
