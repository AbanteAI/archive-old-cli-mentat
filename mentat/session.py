--- conflicted
+++ resolved
@@ -9,12 +9,7 @@
 
 import attr
 import sentry_sdk
-<<<<<<< HEAD
-from openai import APITimeoutError, RateLimitError
-=======
-from openai import InvalidRequestError
-from openai.error import RateLimitError, Timeout
->>>>>>> 26749b4a
+from openai import APITimeoutError, BadRequestError, RateLimitError
 
 from mentat.code_context import CodeContext
 from mentat.code_edit_feedback import get_user_feedback_on_edits
@@ -119,19 +114,12 @@
         code_context = session_context.code_context
         conversation = session_context.conversation
 
-<<<<<<< HEAD
         try:
             code_context.display_context()
             await conversation.display_token_count()
         except MentatError as e:
             stream.send(str(e), color="red")
             return
-=======
-        setup_api_key()
-
-        code_context.display_context()
-        await conversation.display_token_count()
->>>>>>> 26749b4a
 
         try:
             stream.send("Type 'q' or use Ctrl-C to quit at any time.", color="cyan")
@@ -155,11 +143,7 @@
                 stream.send(bool(file_edits), channel="edits_complete")
         except SessionExit:
             pass
-<<<<<<< HEAD
-        except (APITimeoutError, RateLimitError) as e:
-=======
-        except (Timeout, RateLimitError, InvalidRequestError) as e:
->>>>>>> 26749b4a
+        except (APITimeoutError, RateLimitError, BadRequestError) as e:
             stream.send(f"Error accessing OpenAI API: {str(e)}", color="red")
 
     async def listen_for_session_exit(self):
@@ -189,18 +173,12 @@
                 self.stream.send(str(e), color="red")
             except Exception as e:
                 # All unhandled exceptions end up here
-<<<<<<< HEAD
                 error = f"Unhandled Exception: {traceback.format_exc()}"
                 # Helps us handle errors in tests
                 if is_test_environment():
                     print(error)
+                sentry_sdk.capture_exception(e)
                 self.stream.send(error, color="red")
-=======
-                sentry_sdk.capture_exception(e)
-                self.stream.send(
-                    f"Unhandled Exception: {traceback.format_exc()}", color="red"
-                )
->>>>>>> 26749b4a
             finally:
                 await self._stop()
                 sentry_sdk.flush()
