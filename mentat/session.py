import asyncio
import logging
import os
import traceback
from asyncio import CancelledError, Task
from pathlib import Path
from typing import List, Optional
from uuid import uuid4

import attr
import sentry_sdk
from openai import APITimeoutError, BadRequestError, RateLimitError

from mentat.code_context import CodeContext
from mentat.code_edit_feedback import get_user_feedback_on_edits
from mentat.code_file_manager import CodeFileManager
from mentat.config import Config
from mentat.conversation import Conversation
from mentat.cost_tracker import CostTracker
from mentat.errors import MentatError, SessionExit, UserError
from mentat.git_handler import get_shared_git_root_for_paths
from mentat.llm_api_handler import LlmApiHandler, is_test_environment
from mentat.logging_config import setup_logging
<<<<<<< HEAD
from mentat.message import Message, MessageRole
from mentat.session_context import SESSION_CONTEXT, SessionContext
from mentat.session_input import collect_user_input
from mentat.session_stream import SessionStream
from mentat.vision.vision_manager import VisionManager
=======
from mentat.sentry import sentry_init
from mentat.session_context import SESSION_CONTEXT, SessionContext
from mentat.session_input import collect_user_input
from mentat.session_stream import SessionStream
from mentat.utils import check_version, mentat_dir_path
>>>>>>> f260b162


class Session:
    """
    The server for Mentat.
    To stop, send a message on the session_exit channel.
    A message will be sent on the client_exit channel when ready for client to quit.
    """

    def __init__(
        self,
        cwd: Path,
        paths: List[Path] = [],
        exclude_paths: List[Path] = [],
        ignore_paths: List[Path] = [],
        diff: Optional[str] = None,
        pr_diff: Optional[str] = None,
        config: Config = Config(),
    ):
        # TODO: All errors should be thrown in _main, and should never be thrown here
        self.stopped = False

        if not mentat_dir_path.exists():
            os.mkdir(mentat_dir_path)
        setup_logging()
        sentry_init()
        self.id = uuid4()

        # Since we can't set the session_context until after all of the singletons are created,
        # any singletons used in the constructor of another singleton must be passed in
        git_root = get_shared_git_root_for_paths([Path(path) for path in paths])

        llm_api_handler = LlmApiHandler()

        stream = SessionStream()
        self.stream = stream
        self.stream.start()

        cost_tracker = CostTracker()

        code_context = CodeContext(stream, git_root, diff, pr_diff)

        code_file_manager = CodeFileManager()

        conversation = Conversation()

        vision_manager = VisionManager()

        session_context = SessionContext(
            cwd,
            stream,
            llm_api_handler,
            cost_tracker,
            git_root,
            config,
            code_context,
            code_file_manager,
            conversation,
            vision_manager,
        )
        SESSION_CONTEXT.set(session_context)

        # Functions that require session_context
        check_version()
        config.send_errors_to_stream()
        code_context.set_paths(paths, exclude_paths, ignore_paths)

    async def _main(self):
        session_context = SESSION_CONTEXT.get()
        stream = session_context.stream
        code_context = session_context.code_context
        conversation = session_context.conversation
        llm_api_handler = session_context.llm_api_handler

        llm_api_handler.initizalize_client()
        code_context.display_context()
        await conversation.display_token_count()

        try:
            stream.send("Type 'q' or use Ctrl-C to quit at any time.", color="cyan")
            stream.send("What can I do for you?", color="light_blue")
            need_user_request = True
            while True:
                if need_user_request:
                    message = await collect_user_input()
                    if message.data.strip() == "":
                        continue
                    conversation.add_message(Message(MessageRole.User, message.data))

                file_edits = await conversation.get_model_response()
                file_edits = [
                    file_edit for file_edit in file_edits if file_edit.is_valid()
                ]
                if file_edits:
                    need_user_request = await get_user_feedback_on_edits(file_edits)
                else:
                    need_user_request = True
                stream.send(bool(file_edits), channel="edits_complete")
        except SessionExit:
            pass
        except (APITimeoutError, RateLimitError, BadRequestError) as e:
            stream.send(f"Error accessing OpenAI API: {str(e)}", color="red")

    async def listen_for_session_exit(self):
        await self.stream.recv(channel="session_exit")
        self._main_task.cancel()

    ### lifecycle

    def start(self):
        """Asynchronously start the Session.

        A background asyncio Task will be created to run the startup sequence and run
        the main loop which runs until an Exception or session_exit signal is encountered.
        """

        async def run_main():
            ctx = SESSION_CONTEXT.get()
            try:
                with sentry_sdk.start_transaction(
                    op="mentat_started", name="Mentat Started"
                ) as transaction:
                    transaction.set_tag("config", attr.asdict(ctx.config))
                    await self._main()
            except (SessionExit, CancelledError):
                pass
            except (MentatError, UserError) as e:
                self.stream.send(str(e), color="red")
            except Exception as e:
                # All unhandled exceptions end up here
                error = f"Unhandled Exception: {traceback.format_exc()}"
                # Helps us handle errors in tests
                if is_test_environment():
                    print(error)
                sentry_sdk.capture_exception(e)
                self.stream.send(error, color="red")
            finally:
                await self._stop()
                sentry_sdk.flush()

        self._main_task: Task[None] = asyncio.create_task(run_main())
        # If we create more tasks in Session, add a task list and helper function like we have in TerminalClient
        self._exit_task: Task[None] = asyncio.create_task(
            self.listen_for_session_exit()
        )

    async def _stop(self):
        if self.stopped:
            return
        self.stopped = True

        session_context = SESSION_CONTEXT.get()
        cost_tracker = session_context.cost_tracker

        cost_tracker.display_total_cost()
        logging.shutdown()
        self._exit_task.cancel()
        self._main_task.cancel()
        try:
            await self._main_task
        except CancelledError:
            pass
        self.stream.send(None, channel="client_exit")
        await self.stream.join()
        self.stream.stop()<|MERGE_RESOLUTION|>--- conflicted
+++ resolved
@@ -21,19 +21,12 @@
 from mentat.git_handler import get_shared_git_root_for_paths
 from mentat.llm_api_handler import LlmApiHandler, is_test_environment
 from mentat.logging_config import setup_logging
-<<<<<<< HEAD
-from mentat.message import Message, MessageRole
-from mentat.session_context import SESSION_CONTEXT, SessionContext
-from mentat.session_input import collect_user_input
-from mentat.session_stream import SessionStream
-from mentat.vision.vision_manager import VisionManager
-=======
 from mentat.sentry import sentry_init
 from mentat.session_context import SESSION_CONTEXT, SessionContext
 from mentat.session_input import collect_user_input
 from mentat.session_stream import SessionStream
 from mentat.utils import check_version, mentat_dir_path
->>>>>>> f260b162
+from mentat.vision.vision_manager import VisionManager
 
 
 class Session:
@@ -121,7 +114,7 @@
                     message = await collect_user_input()
                     if message.data.strip() == "":
                         continue
-                    conversation.add_message(Message(MessageRole.User, message.data))
+                    conversation.add_user_message(message.data)
 
                 file_edits = await conversation.get_model_response()
                 file_edits = [
