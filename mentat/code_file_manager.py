--- conflicted
+++ resolved
@@ -66,15 +66,11 @@
     ) -> list[FileEdit]:
         session_context = SESSION_CONTEXT.get()
         stream = session_context.stream
-<<<<<<< HEAD
-        git_root = session_context.git_root
         code_context = session_context.code_context
         agent_handler = session_context.agent_handler
 
         if not file_edits:
             return []
-=======
->>>>>>> 1f21444d
 
         applied_edits: list[FileEdit] = []
         for file_edit in file_edits:
