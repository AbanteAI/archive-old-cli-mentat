--- conflicted
+++ resolved
@@ -1,29 +1,15 @@
 import logging
 import os
 from pathlib import Path
-<<<<<<< HEAD
-from typing import Union
+from typing import TYPE_CHECKING
 
 from .code_context import CodeContext
 from .code_file import CodeFile
 from .config_manager import ConfigManager
 from .errors import MentatError
-from .llm_api import count_tokens, model_context_size
 from .parsers.file_edit import FileEdit
 from .session_input import ask_yes_no
 from .session_stream import get_session_stream
-=======
-from typing import TYPE_CHECKING
-
-from termcolor import cprint
-
-from mentat.parsers.file_edit import FileEdit
-
-from .code_file import CodeFile
-from .config_manager import ConfigManager
-from .errors import MentatError
-from .user_input_manager import UserInputManager
->>>>>>> b5785106
 
 if TYPE_CHECKING:
     # This normally will cause a circular import
@@ -31,25 +17,8 @@
 
 
 class CodeFileManager:
-<<<<<<< HEAD
-    def __init__(
-        self,
-        config: ConfigManager,
-        code_context: CodeContext,
-    ):
-        self.config = config
-        self.code_context = code_context
-
-    def read_file(self, file: Union[Path, CodeFile]) -> list[str]:
-        if isinstance(file, CodeFile):
-            rel_path = file.path
-        else:
-            rel_path = file
-        abs_path = self.config.git_root / rel_path
-=======
     def __init__(self, config: ConfigManager):
         self.config = config
->>>>>>> b5785106
 
     def read_file(self, path: Path) -> list[str]:
         abs_path = path if path.is_absolute() else Path(self.config.git_root / path)
@@ -57,90 +26,6 @@
             lines = f.read().split("\n")
         return lines
 
-<<<<<<< HEAD
-    def _read_all_file_lines(self) -> None:
-        self.file_lines = dict[Path, list[str]]()
-        for file in self.code_context.files.values():
-            # self.file_lines is relative to git root
-            rel_path = Path(os.path.relpath(file.path, self.config.git_root))
-            self.file_lines[rel_path] = self.read_file(file)
-
-    async def get_code_message(self, model: str) -> str:
-        stream = get_session_stream()
-
-        code_message: list[str] = []
-        if self.code_context.diff_context.files:
-            code_message += [
-                "Diff References:",
-                f' "-" = {self.code_context.diff_context.name}',
-                ' "+" = Active Changes',
-                "",
-            ]
-
-        self._read_all_file_lines()
-        code_message += ["Code Files:\n"]
-        for file in self.code_context.files.values():
-            file_message: list[str] = []
-            abs_path = file.path
-            rel_path = Path(os.path.relpath(abs_path, self.config.git_root))
-
-            # We always want to give GPT posix paths
-            posix_rel_path = Path(rel_path).as_posix()
-            file_message.append(posix_rel_path)
-
-            for i, line in enumerate(self.file_lines[rel_path], start=1):
-                if file.contains_line(i):
-                    file_message.append(f"{i}:{line}")
-            file_message.append("")
-
-            if rel_path in self.code_context.diff_context.files:
-                file_message = self.code_context.diff_context.annotate_file_message(
-                    rel_path, file_message
-                )
-
-            code_message += file_message
-
-        if self.code_context.code_map is not None:
-            code_message_tokens = count_tokens("\n".join(code_message), model)
-            context_size = model_context_size(model)
-            if context_size:
-                max_tokens_for_code_map = context_size - code_message_tokens
-                if self.code_context.code_map.token_limit:
-                    code_map_message_token_limit = min(
-                        self.code_context.code_map.token_limit, max_tokens_for_code_map
-                    )
-                else:
-                    code_map_message_token_limit = max_tokens_for_code_map
-            else:
-                code_map_message_token_limit = self.code_context.code_map.token_limit
-
-            code_map_message = await self.code_context.code_map.get_message(
-                token_limit=code_map_message_token_limit
-            )
-            if code_map_message:
-                match (code_map_message.level):
-                    case "signatures":
-                        cprint_message_level = "full syntax tree"
-                    case "no_signatures":
-                        cprint_message_level = "partial syntax tree"
-                    case "filenames":
-                        cprint_message_level = "filepaths only"
-
-                cprint_message = f"\nIncluding CodeMap ({cprint_message_level})"
-                await stream.send(cprint_message, color="green")
-                code_message += f"\n{code_map_message}"
-            else:
-                cprint_message = [
-                    "\nExcluding CodeMap from system message.",
-                    "Reason: not enough tokens available in model context.",
-                ]
-                cprint_message = "\n".join(cprint_message)
-                await stream.send(cprint_message, color="yellow")
-
-        return "\n".join(code_message)
-
-    def _add_file(self, abs_path: Path):
-=======
     def read_all_file_lines(self, files: list[Path]) -> None:
         self.file_lines = dict[Path, list[str]]()
         for path in files:
@@ -150,7 +35,6 @@
             self.file_lines[rel_path] = self.read_file(abs_path)
 
     def _add_file(self, abs_path: Path, code_context: "CodeContext"):
->>>>>>> b5785106
         logging.info(f"Adding new file {abs_path} to context")
         code_context.files[abs_path] = CodeFile(abs_path)
         # create any missing directories in the path
@@ -165,18 +49,13 @@
         abs_path.unlink()
 
     # Mainly does checks on if file is in context, file exists, file is unchanged, etc.
-<<<<<<< HEAD
-    async def write_changes_to_files(self, file_edits: list[FileEdit]):
-        stream = get_session_stream()
-
-=======
-    def write_changes_to_files(
+    async def write_changes_to_files(
         self,
         file_edits: list["FileEdit"],
         code_context: "CodeContext",
-        user_input_manager: "UserInputManager",
     ):
->>>>>>> b5785106
+        stream = get_session_stream()
+
         for file_edit in file_edits:
             rel_path = Path(os.path.relpath(file_edit.file_path, self.config.git_root))
             if file_edit.is_creation:
@@ -185,18 +64,13 @@
                         f"Model attempted to create file {file_edit.file_path} which"
                         " already exists"
                     )
-<<<<<<< HEAD
-                self._add_file(file_edit.file_path)
-=======
                 self._add_file(file_edit.file_path, code_context)
->>>>>>> b5785106
             else:
                 if not file_edit.file_path.exists():
                     raise MentatError(
                         f"Attempted to edit non-existent file {file_edit.file_path}"
-<<<<<<< HEAD
                     )
-                elif file_edit.file_path not in self.code_context.files:
+                elif file_edit.file_path not in code_context.files:
                     raise MentatError(
                         f"Attempted to edit file {file_edit.file_path} not in context"
                     )
@@ -207,7 +81,7 @@
                 )
                 if await ask_yes_no(default_yes=False):
                     await stream.send(f"Deleting {rel_path}...", color="red")
-                    self._delete_file(file_edit.file_path)
+                    self._delete_file(file_edit.file_path, code_context)
                     continue
                 else:
                     await stream.send(f"Not deleting {rel_path}", color="green")
@@ -234,49 +108,8 @@
                         f"Attempted to rename file {file_edit.file_path} to existing"
                         f" file {file_edit.rename_file_path}"
                     )
-                self._add_file(file_edit.rename_file_path)
-                self._delete_file(file_edit.file_path)
-=======
-                    )
-                elif file_edit.file_path not in code_context.files:
-                    raise MentatError(
-                        f"Attempted to edit file {file_edit.file_path} not in context"
-                    )
-
-            if file_edit.is_deletion:
-                cprint(f"Are you sure you want to delete {rel_path}?", "red")
-                if user_input_manager.ask_yes_no(default_yes=False):
-                    cprint(f"Deleting {rel_path}...", "red")
-                    self._delete_file(file_edit.file_path, code_context)
-                    continue
-                else:
-                    cprint(f"Not deleting {rel_path}", "green")
-
-            if not file_edit.is_creation:
-                stored_lines = self.file_lines[rel_path]
-                if stored_lines != self.read_file(rel_path):
-                    logging.info(
-                        f"File '{file_edit.file_path}' changed while generating changes"
-                    )
-                    cprint(
-                        f"File '{rel_path}' changed while generating; current"
-                        " file changes will be erased. Continue?",
-                        color="light_yellow",
-                    )
-                    if not user_input_manager.ask_yes_no(default_yes=False):
-                        cprint(f"Not applying changes to file {rel_path}")
-            else:
-                stored_lines = []
-
-            if file_edit.rename_file_path is not None:
-                if file_edit.rename_file_path.exists():
-                    raise MentatError(
-                        f"Attempted to rename file {file_edit.file_path} to existing"
-                        f" file {file_edit.rename_file_path}"
-                    )
                 self._add_file(file_edit.rename_file_path, code_context)
                 self._delete_file(file_edit.file_path, code_context)
->>>>>>> b5785106
                 file_edit.file_path = file_edit.rename_file_path
 
             new_lines = file_edit.get_updated_file_lines(stored_lines)
