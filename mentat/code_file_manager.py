import logging
<<<<<<< HEAD
import os
=======
import math
from collections import defaultdict
>>>>>>> 45eb9956
from pathlib import Path
from typing import Union

from termcolor import cprint

<<<<<<< HEAD
from mentat.llm_api import count_tokens, model_context_size
from mentat.parsers.file_edit import FileEdit
=======
from mentat.context_tree.file_node import FileNode
>>>>>>> 45eb9956

from .code_context import CodeContext
from .code_file import CodeFile
from .config_manager import ConfigManager
from .errors import MentatError
from .user_input_manager import UserInputManager


class CodeFileManager:
    def __init__(
        self,
        user_input_manager: UserInputManager,
        config: ConfigManager,
        code_context: CodeContext,
    ):
        self.user_input_manager = user_input_manager
        self.config = config
        self.code_context = code_context

    def read_file(self, file: Union[Path, CodeFile]) -> list[str]:
        if isinstance(file, CodeFile):
            rel_path = file.path
        else:
            rel_path = file
        abs_path = self.config.git_root / rel_path

        with open(abs_path, "r") as f:
            lines = f.read().split("\n")
        return lines
<<<<<<< HEAD

    def _read_all_file_lines(self) -> None:
        self.file_lines = dict[Path, list[str]]()
        for file in self.code_context.files.values():
            # self.file_lines is relative to git root
            rel_path = Path(os.path.relpath(file.path, self.config.git_root))
            self.file_lines[rel_path] = self.read_file(file)

    def get_code_message(self, model: str) -> str:
        code_message: list[str] = []
        if self.code_context.diff_context.files:
            code_message += [
                "Diff References:",
                f' "-" = {self.code_context.diff_context.name}',
                ' "+" = Active Changes',
                "",
            ]

        self._read_all_file_lines()
        code_message += ["Code Files:\n"]
        for file in self.code_context.files.values():
            file_message: list[str] = []
            abs_path = file.path
            rel_path = Path(os.path.relpath(abs_path, self.config.git_root))

            # We always want to give GPT posix paths
            posix_rel_path = Path(rel_path).as_posix()
            file_message.append(posix_rel_path)

            for i, line in enumerate(self.file_lines[rel_path], start=1):
                if file.contains_line(i):
                    file_message.append(f"{i}:{line}")
            file_message.append("")

            if rel_path in self.code_context.diff_context.files:
                file_message = self.code_context.diff_context.annotate_file_message(
                    rel_path, file_message
                )

            code_message += file_message

        if self.code_context.code_map is not None:
            code_message_tokens = count_tokens("\n".join(code_message), model)
            context_size = model_context_size(model)
            if context_size:
                max_tokens_for_code_map = context_size - code_message_tokens
                if self.code_context.code_map.token_limit:
                    code_map_message_token_limit = min(
                        self.code_context.code_map.token_limit, max_tokens_for_code_map
                    )
                else:
                    code_map_message_token_limit = max_tokens_for_code_map
            else:
                code_map_message_token_limit = self.code_context.code_map.token_limit

            code_map_message = self.code_context.code_map.get_message(
                token_limit=code_map_message_token_limit
            )
            if code_map_message:
                match (code_map_message.level):
                    case "signatures":
                        cprint_message_level = "full syntax tree"
                    case "no_signatures":
                        cprint_message_level = "partial syntax tree"
                    case "filenames":
                        cprint_message_level = "filepaths only"

                cprint_message = f"\nIncluding CodeMap ({cprint_message_level})"
                cprint(cprint_message, color="green")
                code_message += f"\n{code_map_message}"
            else:
                cprint_message = [
                    "\nExcluding CodeMap from system message.",
                    "Reason: not enough tokens available in model context.",
                ]
                cprint_message = "\n".join(cprint_message)
                cprint(cprint_message, color="yellow")

        return "\n".join(code_message)
=======
    
    def file_lines(self, path: Path) -> list[str]:
        node = self.code_context.root[path]
        if isinstance(node, FileNode):
            return node.path.read_text().split("\n")
        else:
            raise MentatError(f"Path {path} is not a file")
>>>>>>> 45eb9956

    def _add_file(self, abs_path: Path):
        logging.info(f"Adding new file {abs_path} to context")
        # create any missing directories in the path
        abs_path.parent.mkdir(parents=True, exist_ok=True)
        with open(abs_path, "w") as f:
            f.write("")

    def _delete_file(self, abs_path: Path):
        logging.info(f"Deleting file {abs_path}")
        abs_path.unlink()

    # Mainly does checks on if file is in context, file exists, file is unchanged, etc.
    def write_changes_to_files(self, file_edits: list[FileEdit]):
        for file_edit in file_edits:
            rel_path = Path(os.path.relpath(file_edit.file_path, self.config.git_root))
            if file_edit.is_creation:
                if file_edit.file_path.exists():
                    raise MentatError(
                        f"Model attempted to create file {file_edit.file_path} which"
                        " already exists"
                    )
                self._add_file(file_edit.file_path)
            else:
                if not file_edit.file_path.exists():
                    raise MentatError(
                        f"Attempted to edit non-existent file {file_edit.file_path}"
                    )
                elif file_edit.file_path not in self.code_context.files:
                    raise MentatError(
                        f"Attempted to edit file {file_edit.file_path} not in context"
                    )

<<<<<<< HEAD
            if file_edit.is_deletion:
                cprint(f"Are you sure you want to delete {rel_path}?", "red")
                if self.user_input_manager.ask_yes_no(default_yes=False):
                    cprint(f"Deleting {rel_path}...", "red")
                    self._delete_file(file_edit.file_path)
                    continue
                else:
                    cprint(f"Not deleting {rel_path}", "green")

            if not file_edit.is_creation:
                stored_lines = self.file_lines[rel_path]
                if stored_lines != self.read_file(rel_path):
                    logging.info(
                        f"File '{file_edit.file_path}' changed while generating changes"
                    )
                    cprint(
                        f"File '{rel_path}' changed while generating; current"
                        " file changes will be erased. Continue?",
                        color="light_yellow",
                    )
                    if not self.user_input_manager.ask_yes_no(default_yes=False):
                        cprint(f"Not applying changes to file {rel_path}")
            else:
                stored_lines = []

            if file_edit.rename_file_path is not None:
                if file_edit.rename_file_path.exists():
=======
        cprint(f"Are you sure you want to delete {delete_change.file}?", "red")
        if self.user_input_manager.ask_yes_no(default_yes=False):
            cprint(f"Deleting {delete_change.file}...")
            self._delete_file(abs_path)
        else:
            cprint(f"Not deleting {delete_change.file}")

    def _get_new_code_lines(
        self, rel_path: Path, changes: list[CodeChange]
    ) -> list[str] | None:
        if not changes:
            return []
        if len(set(map(lambda change: change.file, changes))) > 1:
            raise Exception("All changes passed in must be for the same file")

        changes = sorted(changes, reverse=True)

        # We resolve insertion conflicts twice because non-insertion conflicts
        # might move insert blocks outside of replace/delete blocks and cause
        # them to conflict again
        changes = resolve_insertion_conflicts(changes, self.user_input_manager, self)
        changes = resolve_non_insertion_conflicts(changes, self.user_input_manager)
        changes = resolve_insertion_conflicts(changes, self.user_input_manager, self)
        if not changes:
            return []

        new_code_lines = self.file_lines(rel_path)
        if new_code_lines != self._read_file(rel_path):
            logging.info(f"File '{rel_path}' changed while generating changes")
            cprint(
                f"File '{rel_path}' changed while generating; current file changes"
                " will be erased. Continue?",
                color="light_yellow",
            )
            if not self.user_input_manager.ask_yes_no(default_yes=False):
                cprint(f"Not applying changes to file {rel_path}.")
                return None

        # Necessary in case the model needs to insert past the end of the file
        last_line = len(new_code_lines) + 1
        largest_changed_line = math.ceil(changes[0].last_changed_line)
        if largest_changed_line > last_line:
            new_code_lines += [""] * (largest_changed_line - last_line)

        min_changed_line = largest_changed_line + 1
        for change in changes:
            if change.last_changed_line >= min_changed_line:
                raise MentatError(f"Change line number overlap in file {change.file}")
            min_changed_line = change.first_changed_line
            new_code_lines = change.apply(new_code_lines)
        return new_code_lines

    def write_changes_to_files(self, code_changes: list[CodeChange]) -> None:
        file_changes = defaultdict[Path, list[CodeChange]](list)
        for code_change in code_changes:
            rel_path = code_change.file
            abs_path = self.config.git_root / rel_path
            match code_change.action:
                case CodeChangeAction.CreateFile:
                    cprint(f"Creating new file {rel_path}", color="light_green")
                    self._add_file(abs_path)
                    with open(abs_path, "w") as f:
                        f.write("\n".join(code_change.code_lines))
                case CodeChangeAction.DeleteFile:
                    self._handle_delete(code_change)
                case CodeChangeAction.RenameFile:
                    abs_new_path = self.config.git_root / code_change.name
                    self._add_file(abs_new_path)
                    code_lines = self.file_lines(rel_path)
                    with open(abs_new_path, "w") as f:
                        f.write("\n".join(code_lines))
                    self._delete_file(abs_path)
                    file_changes[code_change.name] += file_changes[rel_path]
                    file_changes[rel_path] = []
                case _:
                    file_changes[rel_path].append(code_change)
        self.code_context.refresh()
        
        for rel_path, changes in file_changes.items():
            abs_path = self.config.git_root / rel_path
            new_code_lines = self._get_new_code_lines(rel_path, changes)
            if new_code_lines:
                if rel_path not in self.code_context.files:
>>>>>>> 45eb9956
                    raise MentatError(
                        f"Attempted to rename file {file_edit.file_path} to existing"
                        f" file {file_edit.rename_file_path}"
                    )
<<<<<<< HEAD
                self._add_file(file_edit.rename_file_path)
                self._delete_file(file_edit.file_path)
                file_edit.file_path = file_edit.rename_file_path

            new_lines = file_edit.get_updated_file_lines(stored_lines)
            with open(file_edit.file_path, "w") as f:
                f.write("\n".join(new_lines))
=======
                with open(abs_path, "w") as f:
                    f.write("\n".join(new_code_lines))
            self.code_context.refresh()
>>>>>>> 45eb9956
<|MERGE_RESOLUTION|>--- conflicted
+++ resolved
@@ -1,21 +1,12 @@
 import logging
-<<<<<<< HEAD
 import os
-=======
-import math
-from collections import defaultdict
->>>>>>> 45eb9956
 from pathlib import Path
 from typing import Union
 
 from termcolor import cprint
 
-<<<<<<< HEAD
-from mentat.llm_api import count_tokens, model_context_size
+from mentat.context_tree.file_node import FileNode
 from mentat.parsers.file_edit import FileEdit
-=======
-from mentat.context_tree.file_node import FileNode
->>>>>>> 45eb9956
 
 from .code_context import CodeContext
 from .code_file import CodeFile
@@ -45,95 +36,14 @@
         with open(abs_path, "r") as f:
             lines = f.read().split("\n")
         return lines
-<<<<<<< HEAD
 
-    def _read_all_file_lines(self) -> None:
-        self.file_lines = dict[Path, list[str]]()
-        for file in self.code_context.files.values():
-            # self.file_lines is relative to git root
-            rel_path = Path(os.path.relpath(file.path, self.config.git_root))
-            self.file_lines[rel_path] = self.read_file(file)
-
-    def get_code_message(self, model: str) -> str:
-        code_message: list[str] = []
-        if self.code_context.diff_context.files:
-            code_message += [
-                "Diff References:",
-                f' "-" = {self.code_context.diff_context.name}',
-                ' "+" = Active Changes',
-                "",
-            ]
-
-        self._read_all_file_lines()
-        code_message += ["Code Files:\n"]
-        for file in self.code_context.files.values():
-            file_message: list[str] = []
-            abs_path = file.path
-            rel_path = Path(os.path.relpath(abs_path, self.config.git_root))
-
-            # We always want to give GPT posix paths
-            posix_rel_path = Path(rel_path).as_posix()
-            file_message.append(posix_rel_path)
-
-            for i, line in enumerate(self.file_lines[rel_path], start=1):
-                if file.contains_line(i):
-                    file_message.append(f"{i}:{line}")
-            file_message.append("")
-
-            if rel_path in self.code_context.diff_context.files:
-                file_message = self.code_context.diff_context.annotate_file_message(
-                    rel_path, file_message
-                )
-
-            code_message += file_message
-
-        if self.code_context.code_map is not None:
-            code_message_tokens = count_tokens("\n".join(code_message), model)
-            context_size = model_context_size(model)
-            if context_size:
-                max_tokens_for_code_map = context_size - code_message_tokens
-                if self.code_context.code_map.token_limit:
-                    code_map_message_token_limit = min(
-                        self.code_context.code_map.token_limit, max_tokens_for_code_map
-                    )
-                else:
-                    code_map_message_token_limit = max_tokens_for_code_map
-            else:
-                code_map_message_token_limit = self.code_context.code_map.token_limit
-
-            code_map_message = self.code_context.code_map.get_message(
-                token_limit=code_map_message_token_limit
-            )
-            if code_map_message:
-                match (code_map_message.level):
-                    case "signatures":
-                        cprint_message_level = "full syntax tree"
-                    case "no_signatures":
-                        cprint_message_level = "partial syntax tree"
-                    case "filenames":
-                        cprint_message_level = "filepaths only"
-
-                cprint_message = f"\nIncluding CodeMap ({cprint_message_level})"
-                cprint(cprint_message, color="green")
-                code_message += f"\n{code_map_message}"
-            else:
-                cprint_message = [
-                    "\nExcluding CodeMap from system message.",
-                    "Reason: not enough tokens available in model context.",
-                ]
-                cprint_message = "\n".join(cprint_message)
-                cprint(cprint_message, color="yellow")
-
-        return "\n".join(code_message)
-=======
-    
     def file_lines(self, path: Path) -> list[str]:
+        """Temporary helper func, to be handled in code_context directly by file_node"""
         node = self.code_context.root[path]
         if isinstance(node, FileNode):
             return node.path.read_text().split("\n")
         else:
             raise MentatError(f"Path {path} is not a file")
->>>>>>> 45eb9956
 
     def _add_file(self, abs_path: Path):
         logging.info(f"Adding new file {abs_path} to context")
@@ -162,12 +72,11 @@
                     raise MentatError(
                         f"Attempted to edit non-existent file {file_edit.file_path}"
                     )
-                elif file_edit.file_path not in self.code_context.files:
+                elif rel_path not in self.code_context.files:
                     raise MentatError(
                         f"Attempted to edit file {file_edit.file_path} not in context"
                     )
 
-<<<<<<< HEAD
             if file_edit.is_deletion:
                 cprint(f"Are you sure you want to delete {rel_path}?", "red")
                 if self.user_input_manager.ask_yes_no(default_yes=False):
@@ -178,7 +87,7 @@
                     cprint(f"Not deleting {rel_path}", "green")
 
             if not file_edit.is_creation:
-                stored_lines = self.file_lines[rel_path]
+                stored_lines = self.file_lines(rel_path)
                 if stored_lines != self.read_file(rel_path):
                     logging.info(
                         f"File '{file_edit.file_path}' changed while generating changes"
@@ -195,105 +104,14 @@
 
             if file_edit.rename_file_path is not None:
                 if file_edit.rename_file_path.exists():
-=======
-        cprint(f"Are you sure you want to delete {delete_change.file}?", "red")
-        if self.user_input_manager.ask_yes_no(default_yes=False):
-            cprint(f"Deleting {delete_change.file}...")
-            self._delete_file(abs_path)
-        else:
-            cprint(f"Not deleting {delete_change.file}")
-
-    def _get_new_code_lines(
-        self, rel_path: Path, changes: list[CodeChange]
-    ) -> list[str] | None:
-        if not changes:
-            return []
-        if len(set(map(lambda change: change.file, changes))) > 1:
-            raise Exception("All changes passed in must be for the same file")
-
-        changes = sorted(changes, reverse=True)
-
-        # We resolve insertion conflicts twice because non-insertion conflicts
-        # might move insert blocks outside of replace/delete blocks and cause
-        # them to conflict again
-        changes = resolve_insertion_conflicts(changes, self.user_input_manager, self)
-        changes = resolve_non_insertion_conflicts(changes, self.user_input_manager)
-        changes = resolve_insertion_conflicts(changes, self.user_input_manager, self)
-        if not changes:
-            return []
-
-        new_code_lines = self.file_lines(rel_path)
-        if new_code_lines != self._read_file(rel_path):
-            logging.info(f"File '{rel_path}' changed while generating changes")
-            cprint(
-                f"File '{rel_path}' changed while generating; current file changes"
-                " will be erased. Continue?",
-                color="light_yellow",
-            )
-            if not self.user_input_manager.ask_yes_no(default_yes=False):
-                cprint(f"Not applying changes to file {rel_path}.")
-                return None
-
-        # Necessary in case the model needs to insert past the end of the file
-        last_line = len(new_code_lines) + 1
-        largest_changed_line = math.ceil(changes[0].last_changed_line)
-        if largest_changed_line > last_line:
-            new_code_lines += [""] * (largest_changed_line - last_line)
-
-        min_changed_line = largest_changed_line + 1
-        for change in changes:
-            if change.last_changed_line >= min_changed_line:
-                raise MentatError(f"Change line number overlap in file {change.file}")
-            min_changed_line = change.first_changed_line
-            new_code_lines = change.apply(new_code_lines)
-        return new_code_lines
-
-    def write_changes_to_files(self, code_changes: list[CodeChange]) -> None:
-        file_changes = defaultdict[Path, list[CodeChange]](list)
-        for code_change in code_changes:
-            rel_path = code_change.file
-            abs_path = self.config.git_root / rel_path
-            match code_change.action:
-                case CodeChangeAction.CreateFile:
-                    cprint(f"Creating new file {rel_path}", color="light_green")
-                    self._add_file(abs_path)
-                    with open(abs_path, "w") as f:
-                        f.write("\n".join(code_change.code_lines))
-                case CodeChangeAction.DeleteFile:
-                    self._handle_delete(code_change)
-                case CodeChangeAction.RenameFile:
-                    abs_new_path = self.config.git_root / code_change.name
-                    self._add_file(abs_new_path)
-                    code_lines = self.file_lines(rel_path)
-                    with open(abs_new_path, "w") as f:
-                        f.write("\n".join(code_lines))
-                    self._delete_file(abs_path)
-                    file_changes[code_change.name] += file_changes[rel_path]
-                    file_changes[rel_path] = []
-                case _:
-                    file_changes[rel_path].append(code_change)
-        self.code_context.refresh()
-        
-        for rel_path, changes in file_changes.items():
-            abs_path = self.config.git_root / rel_path
-            new_code_lines = self._get_new_code_lines(rel_path, changes)
-            if new_code_lines:
-                if rel_path not in self.code_context.files:
->>>>>>> 45eb9956
                     raise MentatError(
                         f"Attempted to rename file {file_edit.file_path} to existing"
                         f" file {file_edit.rename_file_path}"
                     )
-<<<<<<< HEAD
                 self._add_file(file_edit.rename_file_path)
                 self._delete_file(file_edit.file_path)
                 file_edit.file_path = file_edit.rename_file_path
 
             new_lines = file_edit.get_updated_file_lines(stored_lines)
             with open(file_edit.file_path, "w") as f:
-                f.write("\n".join(new_lines))
-=======
-                with open(abs_path, "w") as f:
-                    f.write("\n".join(new_code_lines))
-            self.code_context.refresh()
->>>>>>> 45eb9956
+                f.write("\n".join(new_lines))