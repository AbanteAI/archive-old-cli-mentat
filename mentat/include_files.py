--- conflicted
+++ resolved
@@ -4,11 +4,7 @@
 import re
 from enum import Enum
 from pathlib import Path
-<<<<<<< HEAD
 from typing import Any, List, Set
-=======
-from typing import Any, Iterable, List, Set
->>>>>>> 7c66d622
 
 from mentat.code_feature import CodeFeature
 from mentat.errors import PathValidationError
@@ -114,7 +110,6 @@
         glob.iglob(str(path)).__next__()
     except StopIteration:
         raise PathValidationError(f"Unable to validate glob path {path}")
-<<<<<<< HEAD
 
 
 def validate_and_format_path(
@@ -140,33 +135,6 @@
     # Resolve path (remove any '..')
     abs_path = abs_path.resolve()
 
-=======
-
-
-def validate_and_format_path(
-    path: Path | str, cwd: Path, check_for_text: bool = True
-) -> Path:
-    """Validate and format a path.
-
-    Args:
-        `path` - A file path, file interval path, directory path, or a glob pattern
-        `check_for_text` - Check if the file can be opened. Default to True
-
-    Return:
-        An absolute path
-    """
-    path = Path(path)
-
-    # Get absolute path
-    if path.is_absolute():
-        abs_path = path
-    else:
-        abs_path = cwd.joinpath(path)
-
-    # Resolve path (remove any '..')
-    abs_path = abs_path.resolve()
-
->>>>>>> 7c66d622
     # Validate path
     match get_path_type(abs_path):
         case PathType.FILE:
@@ -181,7 +149,6 @@
     return abs_path
 
 
-<<<<<<< HEAD
 def match_path_with_patterns(path: Path, patterns: Set[Path]) -> bool:
     """Check if the given absolute path matches any of the patterns.
 
@@ -203,53 +170,21 @@
         # Check if the pattern is a glob pattern match
         if fnmatch.fnmatch(str(path), str(pattern)):
             return True
-=======
-def match_path_with_patterns(path: Path, patterns: Set[str]) -> bool:
-    """Check if the given absolute path matches any of the patterns.
-
-    TODO: enforce valid glob patterns? Right now we allow glob-like
-    patterns (the one's that .gitignore uses). This feels weird imo.
-    """
-    if not path.is_absolute():
-        raise PathValidationError(f"Path {path} is not absolute")
-
-    for pattern in patterns:
-        # Prepend '**' to relative patterns that are missing it
-        if not Path(pattern).is_absolute() and not pattern.startswith("**"):
-            if fnmatch.fnmatch(str(path), str(Path("**").joinpath(pattern))):
-                return True
-        if fnmatch.fnmatch(str(path), pattern):
-            return True
-        for part in path.parts:
-            if fnmatch.fnmatch(str(part), pattern):
-                return True
-
->>>>>>> 7c66d622
     return False
 
 
 def get_paths_for_directory(
     path: Path,
-<<<<<<< HEAD
     include_patterns: Set[Path] = set(),
     exclude_patterns: Set[Path] = set(),
-=======
-    include_patterns: Iterable[Path | str] = [],
-    exclude_patterns: Iterable[Path | str] = [],
->>>>>>> 7c66d622
     recursive: bool = True,
 ) -> Set[Path]:
     """Get all file paths in a directory.
 
     Args:
         `path` - An absolute path to a directory on the filesystem
-<<<<<<< HEAD
         `include_patterns` - An iterable of absolute paths/glob patterns to include
         `exclude_patterns` - An iterable of absolute paths/glob patterns to exclude
-=======
-        `include_patterns` - An iterable of paths and/or glob patterns to include
-        `exclude_patterns` - An iterable of paths and/or glob patterns to exclude
->>>>>>> 7c66d622
         `recursive` - A boolean flag to recursive traverse child directories
 
     Return:
@@ -264,12 +199,6 @@
     if not path.is_absolute():
         raise PathValidationError(f"Path {path} is not absolute")
 
-<<<<<<< HEAD
-=======
-    all_include_patterns = set(str(p) for p in include_patterns)
-    all_exclude_patterns = set(str(p) for p in exclude_patterns)
-
->>>>>>> 7c66d622
     for root, dirs, files in os.walk(path, topdown=True):
         root = Path(root)
 
@@ -281,25 +210,16 @@
                 if not recursive and git_path.parent != Path("."):
                     continue
                 if any(include_patterns) and not match_path_with_patterns(
-<<<<<<< HEAD
                     abs_git_path, include_patterns
                 ):
                     continue
                 if any(exclude_patterns) and match_path_with_patterns(
                     abs_git_path, exclude_patterns
-=======
-                    abs_git_path, all_include_patterns
-                ):
-                    continue
-                if any(exclude_patterns) and match_path_with_patterns(
-                    abs_git_path, all_exclude_patterns
->>>>>>> 7c66d622
                 ):
                     continue
                 paths.add(abs_git_path)
 
         else:
-<<<<<<< HEAD
             filtered_dirs: List[str] = []
             for dir_ in dirs:
                 abs_dir_path = root.joinpath(dir_)
@@ -328,36 +248,6 @@
 
             if not recursive:
                 break
-=======
-            for file in files:
-                abs_file_path = root.joinpath(file)
-                if any(include_patterns) and not match_path_with_patterns(
-                    abs_file_path, all_include_patterns
-                ):
-                    continue
-                if any(exclude_patterns) and match_path_with_patterns(
-                    abs_file_path, all_exclude_patterns
-                ):
-                    continue
-                paths.add(abs_file_path)
-
-            if not recursive:
-                break
-
-            filtered_dirs: List[str] = []
-            for dir_ in dirs:
-                abs_dir_path = root.joinpath(dir_)
-                if any(include_patterns) and not match_path_with_patterns(
-                    abs_dir_path, all_include_patterns
-                ):
-                    continue
-                if any(exclude_patterns) and match_path_with_patterns(
-                    abs_dir_path, all_exclude_patterns
-                ):
-                    continue
-                filtered_dirs.append(dir_)
-            dirs[:] = filtered_dirs
->>>>>>> 7c66d622
 
     return paths
 
@@ -365,18 +255,11 @@
 def get_code_features_for_path(
     path: Path,
     cwd: Path,
-<<<<<<< HEAD
     include_patterns: Set[Path] = set(),
     exclude_patterns: Set[Path] = set(),
 ) -> Set[CodeFeature]:
     validated_path = validate_and_format_path(path, cwd)
 
-=======
-    include_patterns: Iterable[Path | str] = [],
-    exclude_patterns: Iterable[Path | str] = [],
-) -> Set[CodeFeature]:
-    validated_path = validate_and_format_path(path, cwd)
->>>>>>> 7c66d622
     match get_path_type(validated_path):
         case PathType.FILE:
             code_features = set([CodeFeature(validated_path)])
@@ -410,13 +293,9 @@
             paths = get_paths_for_directory(
                 root,
                 include_patterns=(
-<<<<<<< HEAD
                     set([*include_patterns, validated_path])
                     if pattern != "*"
                     else include_patterns
-=======
-                    [*include_patterns, pattern] if pattern != "*" else include_patterns
->>>>>>> 7c66d622
                 ),
                 exclude_patterns=exclude_patterns,
                 recursive=True,
@@ -424,12 +303,14 @@
             code_features = set(CodeFeature(p) for p in paths)
 
     return code_features
+    return code_features
 
 
 def build_path_tree(files: list[Path], cwd: Path):
     """Builds a tree of paths from a list of CodeFiles."""
     tree = dict[str, Any]()
     for file in files:
+        path = os.path.relpath(file, cwd)
         path = os.path.relpath(file, cwd)
         parts = Path(path).parts
         current_level = tree
