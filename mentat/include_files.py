import fnmatch
import glob
import os
import re
from enum import Enum
from pathlib import Path
<<<<<<< HEAD
from typing import Any, Iterable, List, Set
=======
from typing import Any, List, Set
>>>>>>> 47b383ed

from mentat.code_feature import CodeFeature
from mentat.errors import PathValidationError
from mentat.git_handler import get_git_root_for_path, get_non_gitignored_files
from mentat.interval import parse_intervals
from mentat.session_context import SESSION_CONTEXT


# TODO: replace this with something that doesn't load the file into memory
def is_file_text_encoded(abs_path: Path):
    """Checks if a file is text encoded."""
    try:
        # The ultimate filetype test
        with open(abs_path, "r") as f:
            f.read()
        return True
    except UnicodeDecodeError:
        return False


class PathType(Enum):
    FILE = "file"
    FILE_INTERVAL = "file_interval"
    DIRECTORY = "directory"
    GLOB = "glob"


def is_interval_path(path: Path) -> bool:
    splits = str(path).rsplit(":", 1)
    if len(splits) != 2:
        return False
    interval_str = splits[1]
    intervals = parse_intervals(interval_str)
    if len(intervals) == 0:
        return False
    return True


def get_path_type(path: Path) -> PathType:
    """Get the type of path.

    Args:
        `path` - An absolute path

    Return:
        A PathType enum
    """
    if not path.is_absolute():
        raise PathValidationError(f"Path {path} is not absolute")

    if path.is_file():
        return PathType.FILE
    elif is_interval_path(path):
        return PathType.FILE_INTERVAL
    elif path.is_dir():
        return PathType.DIRECTORY
    elif re.search(r"[\*\?\[\]]", str(path)):
        return PathType.GLOB
    else:
        raise PathValidationError(f"Unknown path type {path}")


def validate_file_path(path: Path, check_for_text: bool = True) -> None:
    if not path.is_absolute():
        raise PathValidationError(f"File {path} is not absolute")
    if not path.exists():
        raise PathValidationError(f"File {path} does not exist")
    if check_for_text and not is_file_text_encoded(path):
        raise PathValidationError(f"Unable to read file {path}")


def validate_file_interval_path(path: Path, check_for_text: bool = True) -> None:
    _interval_path, interval_str = str(path).rsplit(":", 1)
    interval_path = Path(_interval_path)
    if not interval_path.is_absolute():
        raise PathValidationError(f"File interval {path} is not absolute")
    if not interval_path.exists():
        raise PathValidationError(f"File {interval_path} does not exist")
    if check_for_text and not is_file_text_encoded(interval_path):
        raise PathValidationError(f"Unable to read file {interval_path}")

    # check that there is at least one interval
    intervals = parse_intervals(interval_str)
    if len(intervals) == 0:
        raise PathValidationError(f"Unable to parse intervals for path {interval_path}")

    # check that each interval exists
    if check_for_text:
        with open(interval_path, "r") as f:
            line_count = len(f.readlines())
        for interval in intervals:
            if interval.start < 0 or interval.end > line_count:
                raise PathValidationError(
                    f"Interval {interval.start}-{interval.end} is out of bounds for"
                    f" file {interval_path}"
                )


def validate_glob_path(path: Path) -> None:
    if not path.is_absolute():
        raise PathValidationError(f"Glob path {path} is not absolute")
    try:
        glob.iglob(str(path)).__next__()
    except StopIteration:
        raise PathValidationError(f"Unable to validate glob path {path}")
<<<<<<< HEAD


def validate_and_format_path(
    path: Path | str, cwd: Path, check_for_text: bool = True
) -> Path:
    """Validate and format a path.

    Args:
        `path` - A file path, file interval path, directory path, or a glob pattern
        `check_for_text` - Check if the file can be opened. Default to True

    Return:
        An absolute path
    """
    path = Path(path)

    # Get absolute path
    if path.is_absolute():
        abs_path = path
    else:
        abs_path = cwd.joinpath(path)

    # Resolve path (remove any '..')
    abs_path = abs_path.resolve()

=======


def validate_and_format_path(
    path: Path | str, cwd: Path, check_for_text: bool = True
) -> Path:
    """Validate and format a path.

    Args:
        `path` - A file path, file interval path, directory path, or a glob pattern
        `check_for_text` - Check if the file can be opened. Default to True

    Return:
        An absolute path
    """
    path = Path(path)

    # Get absolute path
    if path.is_absolute():
        abs_path = path
    else:
        abs_path = cwd.joinpath(path)

    # Resolve path (remove any '..')
    abs_path = abs_path.resolve()

>>>>>>> 47b383ed
    # Validate path
    match get_path_type(abs_path):
        case PathType.FILE:
            validate_file_path(abs_path, check_for_text)
        case PathType.FILE_INTERVAL:
            validate_file_interval_path(abs_path, check_for_text)
        case PathType.DIRECTORY:
            pass
        case PathType.GLOB:
            validate_glob_path(abs_path)

    return abs_path


<<<<<<< HEAD
def match_path_with_patterns(path: Path, patterns: Set[str]) -> bool:
    """Check if the given absolute path matches any of the patterns.

    TODO: enforce valid glob patterns? Right now we allow glob-like
    patterns (the one's that .gitignore uses). This feels weird imo.
    """
    if not path.is_absolute():
        raise PathValidationError(f"Path {path} is not absolute")

    for pattern in patterns:
        # Prepend '**' to relative patterns that are missing it
        if not Path(pattern).is_absolute() and not pattern.startswith("**"):
            if fnmatch.fnmatch(str(path), str(Path("**").joinpath(pattern))):
                return True
        if fnmatch.fnmatch(str(path), pattern):
            return True
        for part in path.parts:
            if fnmatch.fnmatch(str(part), pattern):
                return True

=======
def match_path_with_patterns(path: Path, patterns: Set[Path]) -> bool:
    """Check if the given absolute path matches any of the patterns.

    Args:
        `path` - An absolute path
        `patterns` - A set of absolute paths/glob patterns

    Return:
        A boolean flag indicating if the path matches any of the patterns
    """
    if not path.is_absolute():
        raise PathValidationError(f"Path {path} is not absolute")
    for pattern in patterns:
        if not pattern.is_absolute():
            raise PathValidationError(f"Pattern {pattern} is not absolute")
        # Check if the path is relative to the pattern
        if path.is_relative_to(pattern):
            return True
        # Check if the pattern is a glob pattern match
        if fnmatch.fnmatch(str(path), str(pattern)):
            return True
>>>>>>> 47b383ed
    return False


def get_paths_for_directory(
    path: Path,
<<<<<<< HEAD
    include_patterns: Iterable[Path | str] = [],
    exclude_patterns: Iterable[Path | str] = [],
=======
    include_patterns: Set[Path] = set(),
    exclude_patterns: Set[Path] = set(),
>>>>>>> 47b383ed
    recursive: bool = True,
) -> Set[Path]:
    """Get all file paths in a directory.

    Args:
        `path` - An absolute path to a directory on the filesystem
<<<<<<< HEAD
        `include_patterns` - An iterable of paths and/or glob patterns to include
        `exclude_patterns` - An iterable of paths and/or glob patterns to exclude
=======
        `include_patterns` - An iterable of absolute paths/glob patterns to include
        `exclude_patterns` - An iterable of absolute paths/glob patterns to exclude
>>>>>>> 47b383ed
        `recursive` - A boolean flag to recursive traverse child directories

    Return:
        A set of absolute file paths
    """
    paths: Set[Path] = set()

    if not path.exists():
        raise PathValidationError(f"Path {path} does not exist")
    if not path.is_dir():
        raise PathValidationError(f"Path {path} is not a directory")
    if not path.is_absolute():
        raise PathValidationError(f"Path {path} is not absolute")

<<<<<<< HEAD
    all_include_patterns = set(str(p) for p in include_patterns)
    all_exclude_patterns = set(str(p) for p in exclude_patterns)

=======
>>>>>>> 47b383ed
    for root, dirs, files in os.walk(path, topdown=True):
        root = Path(root)

        if get_git_root_for_path(root, raise_error=False):
            dirs[:] = []
            git_non_gitignored_paths = get_non_gitignored_files(root)
            for git_path in git_non_gitignored_paths:
                abs_git_path = root.joinpath(git_path)
                if not recursive and git_path.parent != Path("."):
                    continue
                if any(include_patterns) and not match_path_with_patterns(
<<<<<<< HEAD
                    abs_git_path, all_include_patterns
                ):
                    continue
                if any(exclude_patterns) and match_path_with_patterns(
                    abs_git_path, all_exclude_patterns
=======
                    abs_git_path, include_patterns
                ):
                    continue
                if any(exclude_patterns) and match_path_with_patterns(
                    abs_git_path, exclude_patterns
>>>>>>> 47b383ed
                ):
                    continue
                paths.add(abs_git_path)

        else:
            filtered_dirs: List[str] = []
            for dir_ in dirs:
                abs_dir_path = root.joinpath(dir_)
                if any(include_patterns) and not match_path_with_patterns(
<<<<<<< HEAD
                    abs_dir_path, all_include_patterns
                ):
                    continue
                if any(exclude_patterns) and match_path_with_patterns(
                    abs_dir_path, all_exclude_patterns
=======
                    abs_dir_path, include_patterns
                ):
                    continue
                if any(exclude_patterns) and match_path_with_patterns(
                    abs_dir_path, exclude_patterns
>>>>>>> 47b383ed
                ):
                    continue
                filtered_dirs.append(dir_)
            dirs[:] = filtered_dirs

            for file in files:
                abs_file_path = root.joinpath(file)
                if any(include_patterns) and not match_path_with_patterns(
<<<<<<< HEAD
                    abs_file_path, all_include_patterns
                ):
                    continue
                if any(exclude_patterns) and match_path_with_patterns(
                    abs_file_path, all_exclude_patterns
=======
                    abs_file_path, include_patterns
                ):
                    continue
                if any(exclude_patterns) and match_path_with_patterns(
                    abs_file_path, exclude_patterns
>>>>>>> 47b383ed
                ):
                    continue
                paths.add(abs_file_path)

            if not recursive:
                break

    return paths


def get_code_features_for_path(
    path: Path,
    cwd: Path,
<<<<<<< HEAD
    include_patterns: Iterable[Path | str] = [],
    exclude_patterns: Iterable[Path | str] = [],
) -> Set[CodeFeature]:
    validated_path = validate_and_format_path(path, cwd)
=======
    include_patterns: Set[Path] = set(),
    exclude_patterns: Set[Path] = set(),
) -> Set[CodeFeature]:
    validated_path = validate_and_format_path(path, cwd)

>>>>>>> 47b383ed
    match get_path_type(validated_path):
        case PathType.FILE:
            code_features = set([CodeFeature(validated_path)])
        case PathType.FILE_INTERVAL:
            interval_path, interval_str = str(validated_path).rsplit(":", 1)
            intervals = parse_intervals(interval_str)
            code_features: Set[CodeFeature] = set()
            for interval in intervals:
                code_feature = CodeFeature(
                    f"{interval_path}:{interval.start}-{interval.end}"
                )
                code_features.add(code_feature)
        case PathType.DIRECTORY:
            paths = get_paths_for_directory(
                validated_path, include_patterns, exclude_patterns
            )
            code_features = set(CodeFeature(p) for p in paths)
        case PathType.GLOB:
            root_parts: List[str] = []
            pattern: str | None = None
            for i, part in enumerate(validated_path.parts):
                if re.search(r"[\*\?\[\]]", str(part)):
                    pattern = str(Path().joinpath(*validated_path.parts[i:]))
                    break
                root_parts.append(part)
            if pattern is None:
                raise PathValidationError(
                    f"Unable to parse glob pattern {validated_path}"
                )
            root = Path().joinpath(*root_parts)
            paths = get_paths_for_directory(
                root,
                include_patterns=(
<<<<<<< HEAD
                    [*include_patterns, pattern] if pattern != "*" else include_patterns
=======
                    set([*include_patterns, validated_path])
                    if pattern != "*"
                    else include_patterns
>>>>>>> 47b383ed
                ),
                exclude_patterns=exclude_patterns,
                recursive=True,
            )
            code_features = set(CodeFeature(p) for p in paths)

    return code_features
<<<<<<< HEAD
=======
    return code_features
>>>>>>> 47b383ed


def build_path_tree(files: list[Path], cwd: Path):
    """Builds a tree of paths from a list of CodeFiles."""
    tree = dict[str, Any]()
    for file in files:
        path = os.path.relpath(file, cwd)
<<<<<<< HEAD
=======
        path = os.path.relpath(file, cwd)
>>>>>>> 47b383ed
        parts = Path(path).parts
        current_level = tree
        for part in parts:
            if part not in current_level:
                current_level[part] = {}
            current_level = current_level[part]
    return tree


def print_path_tree(
    tree: dict[str, Any], changed_files: set[Path], cur_path: Path, prefix: str = ""
):
    """Prints a tree of paths, with changed files highlighted."""
    session_context = SESSION_CONTEXT.get()
    stream = session_context.stream

    keys = list(tree.keys())
    for i, key in enumerate(sorted(keys)):
        if i < len(keys) - 1:
            new_prefix = prefix + "│   "
            stream.send(f"{prefix}├── ", end="")
        else:
            new_prefix = prefix + "    "
            stream.send(f"{prefix}└── ", end="")

        cur = cur_path / key
        star = "* " if cur in changed_files else ""
        color = "green" if star else None
        stream.send(f"{star}{key}", color=color)
        if tree[key]:
            print_path_tree(tree[key], changed_files, cur, new_prefix)<|MERGE_RESOLUTION|>--- conflicted
+++ resolved
@@ -4,11 +4,7 @@
 import re
 from enum import Enum
 from pathlib import Path
-<<<<<<< HEAD
-from typing import Any, Iterable, List, Set
-=======
 from typing import Any, List, Set
->>>>>>> 47b383ed
 
 from mentat.code_feature import CodeFeature
 from mentat.errors import PathValidationError
@@ -114,7 +110,6 @@
         glob.iglob(str(path)).__next__()
     except StopIteration:
         raise PathValidationError(f"Unable to validate glob path {path}")
-<<<<<<< HEAD
 
 
 def validate_and_format_path(
@@ -140,33 +135,6 @@
     # Resolve path (remove any '..')
     abs_path = abs_path.resolve()
 
-=======
-
-
-def validate_and_format_path(
-    path: Path | str, cwd: Path, check_for_text: bool = True
-) -> Path:
-    """Validate and format a path.
-
-    Args:
-        `path` - A file path, file interval path, directory path, or a glob pattern
-        `check_for_text` - Check if the file can be opened. Default to True
-
-    Return:
-        An absolute path
-    """
-    path = Path(path)
-
-    # Get absolute path
-    if path.is_absolute():
-        abs_path = path
-    else:
-        abs_path = cwd.joinpath(path)
-
-    # Resolve path (remove any '..')
-    abs_path = abs_path.resolve()
-
->>>>>>> 47b383ed
     # Validate path
     match get_path_type(abs_path):
         case PathType.FILE:
@@ -181,28 +149,6 @@
     return abs_path
 
 
-<<<<<<< HEAD
-def match_path_with_patterns(path: Path, patterns: Set[str]) -> bool:
-    """Check if the given absolute path matches any of the patterns.
-
-    TODO: enforce valid glob patterns? Right now we allow glob-like
-    patterns (the one's that .gitignore uses). This feels weird imo.
-    """
-    if not path.is_absolute():
-        raise PathValidationError(f"Path {path} is not absolute")
-
-    for pattern in patterns:
-        # Prepend '**' to relative patterns that are missing it
-        if not Path(pattern).is_absolute() and not pattern.startswith("**"):
-            if fnmatch.fnmatch(str(path), str(Path("**").joinpath(pattern))):
-                return True
-        if fnmatch.fnmatch(str(path), pattern):
-            return True
-        for part in path.parts:
-            if fnmatch.fnmatch(str(part), pattern):
-                return True
-
-=======
 def match_path_with_patterns(path: Path, patterns: Set[Path]) -> bool:
     """Check if the given absolute path matches any of the patterns.
 
@@ -224,32 +170,21 @@
         # Check if the pattern is a glob pattern match
         if fnmatch.fnmatch(str(path), str(pattern)):
             return True
->>>>>>> 47b383ed
     return False
 
 
 def get_paths_for_directory(
     path: Path,
-<<<<<<< HEAD
-    include_patterns: Iterable[Path | str] = [],
-    exclude_patterns: Iterable[Path | str] = [],
-=======
     include_patterns: Set[Path] = set(),
     exclude_patterns: Set[Path] = set(),
->>>>>>> 47b383ed
     recursive: bool = True,
 ) -> Set[Path]:
     """Get all file paths in a directory.
 
     Args:
         `path` - An absolute path to a directory on the filesystem
-<<<<<<< HEAD
-        `include_patterns` - An iterable of paths and/or glob patterns to include
-        `exclude_patterns` - An iterable of paths and/or glob patterns to exclude
-=======
         `include_patterns` - An iterable of absolute paths/glob patterns to include
         `exclude_patterns` - An iterable of absolute paths/glob patterns to exclude
->>>>>>> 47b383ed
         `recursive` - A boolean flag to recursive traverse child directories
 
     Return:
@@ -264,36 +199,22 @@
     if not path.is_absolute():
         raise PathValidationError(f"Path {path} is not absolute")
 
-<<<<<<< HEAD
-    all_include_patterns = set(str(p) for p in include_patterns)
-    all_exclude_patterns = set(str(p) for p in exclude_patterns)
-
-=======
->>>>>>> 47b383ed
     for root, dirs, files in os.walk(path, topdown=True):
         root = Path(root)
 
         if get_git_root_for_path(root, raise_error=False):
-            dirs[:] = []
+            dirs[:] = list[str]()
             git_non_gitignored_paths = get_non_gitignored_files(root)
             for git_path in git_non_gitignored_paths:
                 abs_git_path = root.joinpath(git_path)
                 if not recursive and git_path.parent != Path("."):
                     continue
                 if any(include_patterns) and not match_path_with_patterns(
-<<<<<<< HEAD
-                    abs_git_path, all_include_patterns
-                ):
-                    continue
-                if any(exclude_patterns) and match_path_with_patterns(
-                    abs_git_path, all_exclude_patterns
-=======
                     abs_git_path, include_patterns
                 ):
                     continue
                 if any(exclude_patterns) and match_path_with_patterns(
                     abs_git_path, exclude_patterns
->>>>>>> 47b383ed
                 ):
                     continue
                 paths.add(abs_git_path)
@@ -303,19 +224,11 @@
             for dir_ in dirs:
                 abs_dir_path = root.joinpath(dir_)
                 if any(include_patterns) and not match_path_with_patterns(
-<<<<<<< HEAD
-                    abs_dir_path, all_include_patterns
-                ):
-                    continue
-                if any(exclude_patterns) and match_path_with_patterns(
-                    abs_dir_path, all_exclude_patterns
-=======
                     abs_dir_path, include_patterns
                 ):
                     continue
                 if any(exclude_patterns) and match_path_with_patterns(
                     abs_dir_path, exclude_patterns
->>>>>>> 47b383ed
                 ):
                     continue
                 filtered_dirs.append(dir_)
@@ -324,19 +237,11 @@
             for file in files:
                 abs_file_path = root.joinpath(file)
                 if any(include_patterns) and not match_path_with_patterns(
-<<<<<<< HEAD
-                    abs_file_path, all_include_patterns
-                ):
-                    continue
-                if any(exclude_patterns) and match_path_with_patterns(
-                    abs_file_path, all_exclude_patterns
-=======
                     abs_file_path, include_patterns
                 ):
                     continue
                 if any(exclude_patterns) and match_path_with_patterns(
                     abs_file_path, exclude_patterns
->>>>>>> 47b383ed
                 ):
                     continue
                 paths.add(abs_file_path)
@@ -350,18 +255,11 @@
 def get_code_features_for_path(
     path: Path,
     cwd: Path,
-<<<<<<< HEAD
-    include_patterns: Iterable[Path | str] = [],
-    exclude_patterns: Iterable[Path | str] = [],
-) -> Set[CodeFeature]:
-    validated_path = validate_and_format_path(path, cwd)
-=======
     include_patterns: Set[Path] = set(),
     exclude_patterns: Set[Path] = set(),
 ) -> Set[CodeFeature]:
     validated_path = validate_and_format_path(path, cwd)
 
->>>>>>> 47b383ed
     match get_path_type(validated_path):
         case PathType.FILE:
             code_features = set([CodeFeature(validated_path)])
@@ -395,13 +293,9 @@
             paths = get_paths_for_directory(
                 root,
                 include_patterns=(
-<<<<<<< HEAD
-                    [*include_patterns, pattern] if pattern != "*" else include_patterns
-=======
                     set([*include_patterns, validated_path])
                     if pattern != "*"
                     else include_patterns
->>>>>>> 47b383ed
                 ),
                 exclude_patterns=exclude_patterns,
                 recursive=True,
@@ -409,10 +303,6 @@
             code_features = set(CodeFeature(p) for p in paths)
 
     return code_features
-<<<<<<< HEAD
-=======
-    return code_features
->>>>>>> 47b383ed
 
 
 def build_path_tree(files: list[Path], cwd: Path):
@@ -420,10 +310,6 @@
     tree = dict[str, Any]()
     for file in files:
         path = os.path.relpath(file, cwd)
-<<<<<<< HEAD
-=======
-        path = os.path.relpath(file, cwd)
->>>>>>> 47b383ed
         parts = Path(path).parts
         current_level = tree
         for part in parts:
