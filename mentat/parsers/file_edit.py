--- conflicted
+++ resolved
@@ -65,20 +65,10 @@
     rename_file_path: Path | None = attr.field(default=None)
 
     async def is_valid(self) -> bool:
-<<<<<<< HEAD
         session_context = SESSION_CONTEXT.get()
         git_root = session_context.git_root
         stream = session_context.stream
-        code_file_manager = session_context.code_file_manager
-=======
-        # TODO: Remove this when we create SessionContext
-        # This fixes a circular import
-        from mentat.code_context import CODE_CONTEXT
-
-        stream = SESSION_STREAM.get()
-        code_context = CODE_CONTEXT.get()
-        git_root = GIT_ROOT.get()
->>>>>>> 8e3eca60
+        code_context = session_context.code_context
 
         rel_path = Path(os.path.relpath(self.file_path, git_root))
         if self.is_creation:
