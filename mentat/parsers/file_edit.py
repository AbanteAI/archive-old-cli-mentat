--- conflicted
+++ resolved
@@ -88,13 +88,9 @@
                 )
                 return False
             elif rel_path not in code_file_manager.file_lines:
-<<<<<<< HEAD
-                cprint(f"File {rel_path} not in context, canceling all edits to file.")
-=======
                 await stream.send(
                     f"File {rel_path} not in context, canceling all edits to file."
                 )
->>>>>>> aac125eb
                 return False
 
         if self.rename_file_path is not None and self.rename_file_path.exists():
