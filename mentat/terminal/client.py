--- conflicted
+++ resolved
@@ -157,13 +157,9 @@
         self._create_task(mentat_completer.refresh_completions())
         self._create_task(self._cprint_session_stream())
         self._create_task(self._handle_input_requests())
-<<<<<<< HEAD
         self._create_task(self._handle_loading_messages())
-        self._create_task(self._listen_for_exit())
-=======
         self._create_task(self._listen_for_client_exit())
         self._create_task(self._listen_for_should_exit())
->>>>>>> b004861d
 
         logging.debug("Completed startup")
         await self._stopped.wait()
