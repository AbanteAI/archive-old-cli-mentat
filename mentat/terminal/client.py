import argparse
import asyncio
import logging
import signal
from asyncio import Event
from pathlib import Path
from types import FrameType
from typing import Any, Coroutine, List, Set

from prompt_toolkit import PromptSession
from prompt_toolkit.key_binding import KeyBindings, KeyPressEvent
from prompt_toolkit.styles import Style

from mentat.config import Config
from mentat.session import Session
from mentat.session_stream import StreamMessageSource
from mentat.terminal.loading import LoadingHandler
from mentat.terminal.output import print_stream_message
from mentat.terminal.prompt_completer import MentatCompleter
from mentat.terminal.prompt_session import MentatPromptSession


class TerminalClient:
    def __init__(
        self,
        cwd: Path = Path.cwd(),
        paths: List[str] = [],
        exclude_paths: List[str] = [],
        ignore_paths: List[str] = [],
        diff: str | None = None,
        pr_diff: str | None = None,
        config: Config = Config(),
    ):
        self.cwd = cwd
        self.paths = [Path(path) for path in paths]
        self.exclude_paths = [Path(path) for path in exclude_paths]
        self.ignore_paths = [Path(path) for path in ignore_paths]
        self.diff = diff
        self.pr_diff = pr_diff
        self.config = config

        self._tasks: Set[asyncio.Task[None]] = set()
        self._should_exit = Event()
        self._stopped = Event()

    def _create_task(self, coro: Coroutine[None, None, Any]):
        """Utility method for running a Task in the background"""

        def task_cleanup(task: asyncio.Task[None]):
            self._tasks.remove(task)

        task = asyncio.create_task(coro)
        task.add_done_callback(task_cleanup)
        self._tasks.add(task)

        return task

    async def _cprint_session_stream(self):
        async for message in self.session.stream.listen():
            print_stream_message(message)

    async def _handle_loading_messages(self):
        loading_handler = LoadingHandler()
        async for message in self.session.stream.listen("loading"):
            loading_handler.update(message)

    async def _handle_input_requests(self):
        while True:
            input_request_message = await self.session.stream.recv("input_request")
            # TODO: Make extra kwargs like plain constants
            if input_request_message.extra.get("plain"):
                prompt_session = self._plain_session
            else:
                prompt_session = self._prompt_session

            user_input = await prompt_session.prompt_async(handle_sigint=False)
            if user_input == "q":
                self._should_exit.set()
                return

            self.session.stream.send(
                user_input,
                source=StreamMessageSource.CLIENT,
                channel=f"input_request:{input_request_message.id}",
            )

    async def _listen_for_client_exit(self):
        """When the Session shuts down, it will send the client_exit signal for the client to shutdown."""
        await self.session.stream.recv(channel="client_exit")
        asyncio.create_task(self._shutdown())

    async def _listen_for_should_exit(self):
        """This listens for a user event signaling shutdown (like SigInt), and tells the session to shutdown."""
        await self._should_exit.wait()
        self.session.stream.send(None, channel="session_exit")

    async def _send_session_stream_interrupt(self):
        logging.debug("Sending interrupt to session stream")
        self.session.stream.send(
            "", source=StreamMessageSource.CLIENT, channel="interrupt"
        )

    # Be careful editing this function; since we use signal.signal instead of asyncio's
    # add signal handler (which isn't available on Windows), this function can interrupt
    # asyncio coroutines, potentially causing race conditions.
    def _handle_sig_int(self, sig: int, frame: FrameType | None):
        if (
            # If session is still starting up we want to quit without an error
            not self.session
            or self.session.stream.interrupt_lock.locked() is False
        ):
            if self._should_exit.is_set():
                logging.debug("Force exiting client...")
                exit(0)
            else:
                logging.debug("Should exit client...")
                self._should_exit.set()
        else:
            # We create a task here in order to avoid race conditions
            self._create_task(self._send_session_stream_interrupt())

    def _init_signal_handlers(self):
        signal.signal(signal.SIGINT, self._handle_sig_int)

    async def _run(self):
        self._init_signal_handlers()
        self.session = Session(
<<<<<<< HEAD
            self.cwd,
=======
            Path.cwd(),
>>>>>>> 5661c913
            self.paths,
            self.exclude_paths,
            self.ignore_paths,
            self.diff,
            self.pr_diff,
            self.config,
        )
        self.session.start()

        mentat_completer = MentatCompleter()
        self._prompt_session = MentatPromptSession(
            completer=mentat_completer, style=Style(self.config.input_style)
        )

        plain_bindings = KeyBindings()

        @plain_bindings.add("c-c")
        @plain_bindings.add("c-d")
        def _(event: KeyPressEvent):
            if event.current_buffer.text != "":
                event.current_buffer.reset()
            else:
                event.app.exit(result="q")

        self._plain_session = PromptSession[str](
            message=[("class:prompt", ">>> ")],
            style=Style(self.config.input_style),
            completer=None,
            key_bindings=plain_bindings,
        )

        self._create_task(mentat_completer.refresh_completions())
        self._create_task(self._cprint_session_stream())
        self._create_task(self._handle_input_requests())
        self._create_task(self._handle_loading_messages())
        self._create_task(self._listen_for_client_exit())
        self._create_task(self._listen_for_should_exit())

        logging.debug("Completed startup")
        await self._stopped.wait()

    async def _shutdown(self):
        logging.debug("Running shutdown")

        # Stop all background tasks
        for task in self._tasks:
            task.cancel()
        self._stopped.set()

    def run(self):
        asyncio.run(self._run())


def run_cli():
    parser = argparse.ArgumentParser(
        description="Run conversation with command line args"
    )
    parser.add_argument(
        "paths",
        nargs="*",
        default=[],
        help="List of file paths, directory paths, or glob patterns",
    )
    parser.add_argument(
        "--exclude",
        "-e",
        nargs="*",
        default=[],
        help="List of file paths, directory paths, or glob patterns to exclude",
    )
    parser.add_argument(
        "--ignore",
        "-g",
        nargs="*",
        default=[],
        help=(
            "List of file paths, directory paths, or glob patterns to ignore in"
            " auto-context"
        ),
    )
    parser.add_argument(
        "--diff",
        "-d",
        nargs="?",
        type=str,
        default=None,
        const="HEAD",
        help="A git tree-ish (e.g. commit, branch, tag) to diff against",
    )
    parser.add_argument(
        "--pr-diff",
        "-p",
        type=str,
        default=None,
        help="A git tree-ish to diff against the latest common ancestor of",
    )
    parser.add_argument(
        "--cwd", default=Path.cwd(), help="The current working directory"
    )

    Config.add_fields_to_argparse(parser)
    args = parser.parse_args()

    config = Config.create(args)
    cwd = args.cwd
    paths = args.paths
    exclude_paths = args.exclude
    ignore_paths = args.ignore
    diff = args.diff
    pr_diff = args.pr_diff

    terminal_client = TerminalClient(
        cwd,
        paths,
        exclude_paths,
        ignore_paths,
        diff,
        pr_diff,
        config,
    )
    terminal_client.run()<|MERGE_RESOLUTION|>--- conflicted
+++ resolved
@@ -96,9 +96,7 @@
 
     async def _send_session_stream_interrupt(self):
         logging.debug("Sending interrupt to session stream")
-        self.session.stream.send(
-            "", source=StreamMessageSource.CLIENT, channel="interrupt"
-        )
+        self.session.stream.send("", source=StreamMessageSource.CLIENT, channel="interrupt")
 
     # Be careful editing this function; since we use signal.signal instead of asyncio's
     # add signal handler (which isn't available on Windows), this function can interrupt
@@ -106,8 +104,7 @@
     def _handle_sig_int(self, sig: int, frame: FrameType | None):
         if (
             # If session is still starting up we want to quit without an error
-            not self.session
-            or self.session.stream.interrupt_lock.locked() is False
+            not self.session or self.session.stream.interrupt_lock.locked() is False
         ):
             if self._should_exit.is_set():
                 logging.debug("Force exiting client...")
@@ -125,11 +122,7 @@
     async def _run(self):
         self._init_signal_handlers()
         self.session = Session(
-<<<<<<< HEAD
             self.cwd,
-=======
-            Path.cwd(),
->>>>>>> 5661c913
             self.paths,
             self.exclude_paths,
             self.ignore_paths,
@@ -140,9 +133,7 @@
         self.session.start()
 
         mentat_completer = MentatCompleter()
-        self._prompt_session = MentatPromptSession(
-            completer=mentat_completer, style=Style(self.config.input_style)
-        )
+        self._prompt_session = MentatPromptSession(completer=mentat_completer, style=Style(self.config.input_style))
 
         plain_bindings = KeyBindings()
 
@@ -184,9 +175,7 @@
 
 
 def run_cli():
-    parser = argparse.ArgumentParser(
-        description="Run conversation with command line args"
-    )
+    parser = argparse.ArgumentParser(description="Run conversation with command line args")
     parser.add_argument(
         "paths",
         nargs="*",
@@ -205,10 +194,7 @@
         "-g",
         nargs="*",
         default=[],
-        help=(
-            "List of file paths, directory paths, or glob patterns to ignore in"
-            " auto-context"
-        ),
+        help=("List of file paths, directory paths, or glob patterns to ignore in" " auto-context"),
     )
     parser.add_argument(
         "--diff",
@@ -226,9 +212,7 @@
         default=None,
         help="A git tree-ish to diff against the latest common ancestor of",
     )
-    parser.add_argument(
-        "--cwd", default=Path.cwd(), help="The current working directory"
-    )
+    parser.add_argument("--cwd", default=Path.cwd(), help="The current working directory")
 
     Config.add_fields_to_argparse(parser)
     args = parser.parse_args()
