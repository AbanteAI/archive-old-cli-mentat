import logging
import os
from collections import defaultdict
from dataclasses import dataclass
from datetime import datetime
from pathlib import Path
from typing import Callable, DefaultDict, Dict, Set, cast

from prompt_toolkit.completion import CompleteEvent, Completer, Completion
from prompt_toolkit.completion.word_completer import WordCompleter
from prompt_toolkit.document import Document
from pygments.lexer import Lexer
from pygments.lexers import guess_lexer_for_filename
from pygments.token import Token
from pygments.util import ClassNotFound

from mentat.commands import Command
<<<<<<< HEAD
from mentat.session_context import SESSION_CONTEXT
=======
from mentat.git_handler import GIT_ROOT
>>>>>>> da81771f


@dataclass
class SyntaxCompletion:
    words: Set[str]
    created_at: datetime = datetime.utcnow()


class MentatCompleter(Completer):
    def __init__(self):
        self.syntax_completions: Dict[Path, SyntaxCompletion] = dict()
        self.file_name_completions: DefaultDict[str, Set[Path]] = defaultdict(set)
        self.command_completer = WordCompleter(
            words=Command.get_command_completions(),
            ignore_case=True,
            sentence=True,
        )

        self._all_syntax_words: Set[str] = set()
        self._last_refresh_at: datetime | None = None

    def refresh_completions_for_file_path(self, file_path: Path):
        """Add/edit/delete completions for some filepath"""
        try:
            with open(file_path, "r") as f:
                file_content = f.read()
        except (FileNotFoundError, NotADirectoryError):
            logging.debug(f"Skipping {file_path}. Reason: file not found")
            return
        try:
            lexer = guess_lexer_for_filename(file_path, file_content)
            lexer = cast(Lexer, lexer)
        except ClassNotFound:
            logging.debug(f"Skipping {file_path}. Reason: lexer not found")
            return

        self.file_name_completions[file_path.name].add(file_path)

        tokens = list(lexer.get_tokens(file_content))
        filtered_tokens = set[str]()
        for token_type, token_value in tokens:
            if token_type not in Token.Name:
                continue
            if len(token_value) <= 1:
                continue
            filtered_tokens.add(token_value)
        self.syntax_completions[file_path] = SyntaxCompletion(words=filtered_tokens)

    async def refresh_completions(self):
<<<<<<< HEAD
        session_context = SESSION_CONTEXT.get()
        code_context = session_context.code_context
=======
        code_context = CODE_CONTEXT.get()
        git_root = GIT_ROOT.get()
>>>>>>> da81771f

        file_paths = [
            path.relative_to(git_root) for path in code_context.include_files.keys()
        ]

        # Remove syntax completions for files not in the context
        for file_path in set(self.syntax_completions.keys()):
            if file_path not in file_paths:
                del self.syntax_completions[file_path]
                file_name = file_path.name
                self.file_name_completions[file_name].remove(file_path)
                if len(self.file_name_completions[file_name]) == 0:
                    del self.file_name_completions[file_name]

        # Add/update syntax completions for files in the context
        for file_path in file_paths:
            if file_path not in self.syntax_completions:
                self.refresh_completions_for_file_path(file_path)
            else:
                modified_at = datetime.utcfromtimestamp(os.path.getmtime(file_path))
                if self.syntax_completions[file_path].created_at < modified_at:
                    self.refresh_completions_for_file_path(file_path)

        # Build de-duped syntax completions
        _all_syntax_words = set[str]()
        for syntax_completion in self.syntax_completions.values():
            _all_syntax_words.update(syntax_completion.words)
        self._all_syntax_words = _all_syntax_words

        self._last_refresh_at = datetime.utcnow()

    def get_completions(  # pyright: ignore
        self, document: Document, complete_event: CompleteEvent
    ):
        raise NotImplementedError

    async def get_completions_async(
        self, document: Document, complete_event: CompleteEvent
    ):
        if document.text_before_cursor == "":
            return
        if (
            self._last_refresh_at is None
            or (datetime.utcnow() - self._last_refresh_at).seconds > 5
        ):
            await self.refresh_completions()
        if (
            document.text_before_cursor[0] == "/"
            and not document.text_before_cursor[-1].isspace()
        ):
            command_completions = self.command_completer.get_completions(
                document, complete_event
            )
            for completion in command_completions:
                yield completion

        if document.text_before_cursor[-1] == " ":
            return
        document_words = document.text_before_cursor.split()
        if not document_words:
            return

        last_word = document_words[-1]
        get_completion_insert: Callable[[str], str] = lambda word: f"`{word}`"
        if last_word[0] == "`" and len(last_word) > 1:
            last_word = last_word.lstrip("`")
            get_completion_insert: Callable[[str], str] = lambda word: f"{word}`"

        completions = self._all_syntax_words.union(set(self.file_name_completions))

        for completion in completions:
            if completion.lower().startswith(last_word.lower()):
                file_names = self.file_name_completions.get(completion)
                if file_names:
                    for file_name in file_names:
                        yield Completion(
                            get_completion_insert(str(file_name)),
                            start_position=-len(last_word),
                            display=str(file_name),
                        )
                else:
                    yield Completion(
                        get_completion_insert(completion),
                        start_position=-len(last_word),
                        display=completion,
                    )<|MERGE_RESOLUTION|>--- conflicted
+++ resolved
@@ -15,11 +15,7 @@
 from pygments.util import ClassNotFound
 
 from mentat.commands import Command
-<<<<<<< HEAD
 from mentat.session_context import SESSION_CONTEXT
-=======
-from mentat.git_handler import GIT_ROOT
->>>>>>> da81771f
 
 
 @dataclass
@@ -69,13 +65,9 @@
         self.syntax_completions[file_path] = SyntaxCompletion(words=filtered_tokens)
 
     async def refresh_completions(self):
-<<<<<<< HEAD
         session_context = SESSION_CONTEXT.get()
         code_context = session_context.code_context
-=======
-        code_context = CODE_CONTEXT.get()
-        git_root = GIT_ROOT.get()
->>>>>>> da81771f
+        git_root = session_context.git_root
 
         file_paths = [
             path.relative_to(git_root) for path in code_context.include_files.keys()
