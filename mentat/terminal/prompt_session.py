from typing import Any, Optional

from prompt_toolkit import PromptSession
from prompt_toolkit.application.current import get_app
from prompt_toolkit.auto_suggest import AutoSuggestFromHistory, Suggestion
from prompt_toolkit.buffer import Buffer
from prompt_toolkit.document import Document
from prompt_toolkit.filters import Condition
from prompt_toolkit.formatted_text import AnyFormattedText
from prompt_toolkit.history import FileHistory
from prompt_toolkit.key_binding import KeyBindings
from prompt_toolkit.key_binding.key_processor import KeyPressEvent

from mentat.terminal.voice.transcriber import Transcriber, sounddevice_available
from mentat.utils import mentat_dir_path


class FilteredFileHistory(FileHistory):
    def __init__(self, filename: str):
        self.excluded_phrases = ["y", "n", "i", "q"]
        super().__init__(filename)

    def append_string(self, string: str):
        if string.strip().lower() not in self.excluded_phrases and string.strip():
            super().append_string(string)


class FilteredHistorySuggestions(AutoSuggestFromHistory):
    def __init__(self):
        super().__init__()

    def get_suggestion(self, buffer: Buffer, document: Document) -> Suggestion | None:
        # We want the auto completer to handle commands instead of the suggester
        if buffer.text[0] == "/":
            return None
        else:
            return super().get_suggestion(buffer, document)


class MentatPromptSession(PromptSession[str]):
    def __init__(self, *args: Any, **kwargs: Any):
        self._setup_bindings()
        super().__init__(
            message=[("class:prompt", ">>> ")],
            history=FilteredFileHistory(str(mentat_dir_path.joinpath("history"))),
            auto_suggest=FilteredHistorySuggestions(),
            multiline=True,
            prompt_continuation=self.prompt_continuation,
            key_bindings=self.bindings,
            *args,
            **kwargs,
        )
        self._transcriber: Optional[Transcriber] = None

    def prompt_continuation(
        self, width: int, line_number: int, is_soft_wrap: int
    ) -> AnyFormattedText:
        return (
            "" if is_soft_wrap else [("class:continuation", " " * (width - 2) + "> ")]
        )

    def _toggle_audio(self):
        app = get_app()
        buffer = app.current_buffer
        if self._transcriber is None:
            if sounddevice_available:
                self._transcriber = Transcriber(buffer)
                self.message = "(Transcribing audio. c-u to stop) "
                app.invalidate()
            else:
                print("Audio transcription not available. Is PortAudio installed?")
        else:
            self._transcriber.close()
            buffer.cursor_position = len(buffer.text)
            self._transcriber = None
            self.message = ">>> "
            app.invalidate()

    def _setup_bindings(self):
        self.bindings = KeyBindings()

        @Condition
        def not_searching() -> bool:
            return not get_app().layout.is_searching

        @self.bindings.add("s-down", filter=not_searching)
        @self.bindings.add("c-j", filter=not_searching)
        def _(event: KeyPressEvent):
            event.current_buffer.insert_text("\n")

        @self.bindings.add("enter", filter=not_searching)
        def _(event: KeyPressEvent):
            event.current_buffer.validate_and_handle()

        @Condition
        def complete_suggestion() -> bool:
            app = get_app()
            return (
                app.current_buffer.suggestion is not None
                and len(app.current_buffer.suggestion.text) > 0
                and app.current_buffer.document.is_cursor_at_the_end
                and bool(app.current_buffer.text)
                and app.current_buffer.text[0] != "/"
            )

        @self.bindings.add("right", filter=complete_suggestion)
        def _(event: KeyPressEvent):
            suggestion = event.current_buffer.suggestion
            if suggestion:
                event.current_buffer.insert_text(suggestion.text)

<<<<<<< HEAD
        # TODO: should also cancel voice
        @self.bindings.add("c-c")
        @self.bindings.add("c-d")
=======
        @self.bindings.add("c-c", filter=not_searching)
        @self.bindings.add("c-d", filter=not_searching)
>>>>>>> ef51d46f
        def _(event: KeyPressEvent):
            if self._transcriber is not None:
                self._toggle_audio()
            elif event.current_buffer.text != "":
                event.current_buffer.reset()
            else:
                event.app.exit(result="q")

        @self.bindings.add("c-u")
        def _(event: KeyPressEvent):
            self._toggle_audio()<|MERGE_RESOLUTION|>--- conflicted
+++ resolved
@@ -109,14 +109,8 @@
             if suggestion:
                 event.current_buffer.insert_text(suggestion.text)
 
-<<<<<<< HEAD
-        # TODO: should also cancel voice
-        @self.bindings.add("c-c")
-        @self.bindings.add("c-d")
-=======
         @self.bindings.add("c-c", filter=not_searching)
         @self.bindings.add("c-d", filter=not_searching)
->>>>>>> ef51d46f
         def _(event: KeyPressEvent):
             if self._transcriber is not None:
                 self._toggle_audio()
