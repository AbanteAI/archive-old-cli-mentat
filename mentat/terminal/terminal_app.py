--- conflicted
+++ resolved
@@ -192,14 +192,7 @@
         total_tokens: int,
         total_cost: float,
     ):
-<<<<<<< HEAD
-        feature_tree = self._build_tree_widget(
-            features, cwd, git_diff_paths, git_untracked_paths
-        )
-=======
         feature_tree = self._build_tree_widget(features, cwd, git_diff_paths, git_untracked_paths)
-        auto_feature_tree = self._build_tree_widget(auto_features, cwd, git_diff_paths, git_untracked_paths)
->>>>>>> f0edb8de
 
         context_header = ""
         context_header += "[blue bold]Code Context:[/blue bold]"
@@ -265,9 +258,7 @@
                 if self.last_filepath:
                     content_container.add_content(f"{change_delimiter}\n\n")
                 if filepath:
-                    filepath_display, filepath_display_type = message.extra.get(
-                        "filepath_display", filepath
-                    )
+                    filepath_display, filepath_display_type = message.extra.get("filepath_display", filepath)
                     content_container.add_content(
                         f"{filepath_display}\n{change_delimiter}\n",
                         color=(
@@ -276,11 +267,7 @@
                             else (
                                 "bright_red"
                                 if filepath_display_type == "deletion"
-                                else (
-                                    "yellow"
-                                    if filepath_display_type == "rename"
-                                    else "bright_blue"
-                                )
+                                else ("yellow" if filepath_display_type == "rename" else "bright_blue")
                             )
                         ),
                     )
