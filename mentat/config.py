--- conflicted
+++ resolved
@@ -4,7 +4,6 @@
 from argparse import ArgumentParser, Namespace
 from json import JSONDecodeError
 from pathlib import Path
-from typing import List, cast
 
 import attr
 from attr import converters, validators
@@ -27,11 +26,7 @@
 
 @attr.define
 class Config:
-<<<<<<< HEAD
-    _errors: list[str] = attr.field(default=cast(List[str], []))
-=======
     _errors: list[str] = attr.field(factory=list)
->>>>>>> ffd2290f
 
     # Model specific settings
     model: str = attr.field(default="gpt-4-1106-preview")
@@ -86,11 +81,7 @@
 
     # Context specific settings
     file_exclude_glob_list: list[str] = attr.field(
-<<<<<<< HEAD
-        default=cast(List[str], []),
-=======
         factory=list,
->>>>>>> ffd2290f
         metadata={"description": "List of glob patterns to exclude from context"},
     )
     auto_context: bool = attr.field(
