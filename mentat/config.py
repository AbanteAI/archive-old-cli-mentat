--- conflicted
+++ resolved
@@ -41,16 +41,6 @@
         metadata={"auto_completions": [model.name for model in models if isinstance(model, TextModel)]},
     )
     provider: Optional[str] = attr.field(default=None, metadata={"auto_completions": ["openai", "anthropic", "azure"]})
-<<<<<<< HEAD
-    feature_selection_model: str = attr.field(
-        default="gpt-4-1106-preview",
-        metadata={"auto_completions": [model.name for model in models if isinstance(model, TextModel)]},
-    )
-    feature_selection_provider: Optional[str] = attr.field(
-        default=None, metadata={"auto_completions": ["openai", "anthropic", "azure"]}
-    )
-=======
->>>>>>> fd17d743
     embedding_model: str = attr.field(
         default="text-embedding-ada-002",
         metadata={"auto_completions": [model.name for model in models if isinstance(model, EmbeddingModel)]},
