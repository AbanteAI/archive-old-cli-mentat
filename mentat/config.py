--- conflicted
+++ resolved
@@ -39,17 +39,7 @@
         default="gpt-4-0125-preview",
         metadata={"auto_completions": list(known_models.keys())},
     )
-<<<<<<< HEAD
-=======
     provider: Optional[str] = attr.field(default=None, metadata={"auto_completions": ["openai", "anthropic", "azure"]})
-    feature_selection_model: str = attr.field(
-        default="gpt-4-1106-preview",
-        metadata={"auto_completions": list(known_models.keys())},
-    )
-    feature_selection_provider: Optional[str] = attr.field(
-        default=None, metadata={"auto_completions": ["openai", "anthropic", "azure"]}
-    )
->>>>>>> 264849cb
     embedding_model: str = attr.field(
         default="text-embedding-ada-002",
         metadata={"auto_completions": [model.name for model in known_models.values() if model.embedding_model]},
