import gzip
import json
import os
from pathlib import Path
from timeit import default_timer

import numpy as np

<<<<<<< HEAD
from mentat.errors import MentatError

from .code_file import CodeFile, count_feature_tokens
from .config_manager import mentat_dir_path
from .llm_api import (
    COST_TRACKER,
    call_embedding_api,
    count_tokens,
    model_context_size,
    model_price_per_1000_tokens,
)
from .session_input import ask_yes_no
from .session_stream import SESSION_STREAM
=======
from mentat.session_context import SESSION_CONTEXT

from .code_file import CodeFile, count_feature_tokens
from .config_manager import mentat_dir_path
from .llm_api import call_embedding_api, count_tokens
>>>>>>> d903c255
from .utils import sha256

EMBEDDING_MODEL = "text-embedding-ada-002"
EMBEDDING_DIM = 1536


class EmbeddingsDatabase:
    # { sha256 : [ EMBEDDING_DIM floats ] }
    _dict: dict[str, list[float]] = dict[str, list[float]]()

    def __init__(self, output_dir: Path | None = None):
        if output_dir is None:
            output_dir = mentat_dir_path
        os.makedirs(output_dir, exist_ok=True)
        self.path = Path(output_dir) / "embeddings.json.gz"
        if self.path.exists():
            with gzip.open(self.path, "rt") as f:
                self._dict = json.load(f)

    def save(self):
        with gzip.open(self.path, "wt") as f:
            json.dump(self._dict, f)

    def __getitem__(self, key: str) -> list[float]:
        return self._dict[key]

    def __setitem__(self, key: str, value: list[float]):
        self._dict[key] = value

    def __contains__(self, key: str) -> bool:
        return key in self._dict


database = EmbeddingsDatabase()


def _batch_ffd(data: dict[str, int], batch_size: int) -> list[list[str]]:
    """Batch files using the First Fit Decreasing algorithm."""
    # Sort the data by the length of the strings in descending order
    sorted_data = sorted(data.items(), key=lambda x: x[1], reverse=True)
    batches = list[list[str]]()
    for key, value in sorted_data:
        # Place each item in the first batch that it fits in
        placed = False
        for batch in batches:
            if sum(data[k] for k in batch) + value <= batch_size:
                batch.append(key)
                placed = True
                break
        if not placed:
            batches.append([key])
    return batches


def _cosine_similarity(v1: list[float], v2: list[float]) -> float:
    """Calculate the cosine similarity between two vectors."""
    dot_product = np.dot(v1, v2)
    norm_v1 = np.linalg.norm(v1)
    norm_v2 = np.linalg.norm(v2)
    return dot_product / (norm_v1 * norm_v2)


async def get_feature_similarity_scores(
    prompt: str, features: list[CodeFile]
) -> list[float]:
    """Return the similarity scores for a given prompt and list of features."""
    global database
<<<<<<< HEAD
    stream = SESSION_STREAM.get()
    cost_tracker = COST_TRACKER.get()
    max_model_tokens = model_context_size(EMBEDDING_MODEL)
    if max_model_tokens is None:
        raise MentatError(f"Missing model context size for {EMBEDDING_MODEL}.")
=======
    session_context = SESSION_CONTEXT.get()
    stream = session_context.stream
>>>>>>> d903c255

    # Keep things in the same order
    checksums: list[str] = [f.get_checksum() for f in features]
    tokens: list[int] = await count_feature_tokens(features, EMBEDDING_MODEL)

    # Make a checksum:content dict of all items that need to be embedded
    items_to_embed = dict[str, str]()
    items_to_embed_tokens = dict[str, int]()
    prompt_checksum = sha256(prompt)
    num_prompt_tokens = 0
    if prompt_checksum not in database:
        items_to_embed[prompt_checksum] = prompt
        items_to_embed_tokens[prompt_checksum] = count_tokens(prompt, EMBEDDING_MODEL)
    for feature, checksum, token in zip(features, checksums, tokens):
        if token > max_model_tokens:
            continue
        if checksum not in database:
            feature_content = feature.get_code_message()
            # Remove line numbering
            items_to_embed[checksum] = "\n".join(feature_content)
            items_to_embed_tokens[checksum] = token
            num_prompt_tokens += token

    # If it costs more than $1, get confirmation from user.
    cost = model_price_per_1000_tokens(EMBEDDING_MODEL)
    if cost is None:
        await stream.send(
            "Warning: Could not determine cost of embeddings. Continuing anyway.",
            color="light_yellow",
        )
    else:
        expected_cost = (num_prompt_tokens / 1000) * cost[0]
        if expected_cost > 1.0:
            await stream.send(
                f"Embedding {num_prompt_tokens} tokens will cost ${cost[0]:.2f}."
                " Continue anyway?"
            )
            if not await ask_yes_no(default_yes=True):
                await stream.send("Ignoring embeddings for now.")
                return [0.0 for _ in checksums]

    # Fetch embeddings in batches
    batches = _batch_ffd(items_to_embed_tokens, max_model_tokens)
    _start_time = default_timer()
    for i, batch in enumerate(batches):
        batch_content = [items_to_embed[k] for k in batch]
<<<<<<< HEAD
        await stream.send(f"Embedding batch {i + 1}/{len(batches)}...")
        response = await call_embedding_api(batch_content, EMBEDDING_MODEL)
=======
        stream.send(f"Embedding batch {i}/{len(batches)}...")
        response = call_embedding_api(batch_content, EMBEDDING_MODEL)
>>>>>>> d903c255
        for k, v in zip(batch, response):
            database[k] = v
    if len(batches) > 0:
        database.save()
        await cost_tracker.display_api_call_stats(
            num_prompt_tokens,
            0,
            EMBEDDING_MODEL,
            default_timer() - _start_time,
            decimal_places=4,
        )

    # Calculate similarity score for each feature
    prompt_embedding = database[prompt_checksum]
    scores = [0.0 for _ in checksums]
    for i, checksum in enumerate(checksums):
        if checksum not in database:
            continue
        feature_embedding = database[checksum]
        scores[i] = _cosine_similarity(prompt_embedding, feature_embedding)

    return scores<|MERGE_RESOLUTION|>--- conflicted
+++ resolved
@@ -6,28 +6,18 @@
 
 import numpy as np
 
-<<<<<<< HEAD
+from mentat.code_file import CodeFile, count_feature_tokens
+from mentat.config_manager import mentat_dir_path
 from mentat.errors import MentatError
-
-from .code_file import CodeFile, count_feature_tokens
-from .config_manager import mentat_dir_path
-from .llm_api import (
-    COST_TRACKER,
+from mentat.llm_api import (
     call_embedding_api,
     count_tokens,
     model_context_size,
     model_price_per_1000_tokens,
 )
-from .session_input import ask_yes_no
-from .session_stream import SESSION_STREAM
-=======
 from mentat.session_context import SESSION_CONTEXT
-
-from .code_file import CodeFile, count_feature_tokens
-from .config_manager import mentat_dir_path
-from .llm_api import call_embedding_api, count_tokens
->>>>>>> d903c255
-from .utils import sha256
+from mentat.session_input import ask_yes_no
+from mentat.utils import sha256
 
 EMBEDDING_MODEL = "text-embedding-ada-002"
 EMBEDDING_DIM = 1536
@@ -94,16 +84,12 @@
 ) -> list[float]:
     """Return the similarity scores for a given prompt and list of features."""
     global database
-<<<<<<< HEAD
-    stream = SESSION_STREAM.get()
-    cost_tracker = COST_TRACKER.get()
+    session_context = SESSION_CONTEXT.get()
+    stream = session_context.stream
+    cost_tracker = session_context.cost_tracker
     max_model_tokens = model_context_size(EMBEDDING_MODEL)
     if max_model_tokens is None:
         raise MentatError(f"Missing model context size for {EMBEDDING_MODEL}.")
-=======
-    session_context = SESSION_CONTEXT.get()
-    stream = session_context.stream
->>>>>>> d903c255
 
     # Keep things in the same order
     checksums: list[str] = [f.get_checksum() for f in features]
@@ -130,19 +116,19 @@
     # If it costs more than $1, get confirmation from user.
     cost = model_price_per_1000_tokens(EMBEDDING_MODEL)
     if cost is None:
-        await stream.send(
+        stream.send(
             "Warning: Could not determine cost of embeddings. Continuing anyway.",
             color="light_yellow",
         )
     else:
         expected_cost = (num_prompt_tokens / 1000) * cost[0]
         if expected_cost > 1.0:
-            await stream.send(
+            stream.send(
                 f"Embedding {num_prompt_tokens} tokens will cost ${cost[0]:.2f}."
                 " Continue anyway?"
             )
             if not await ask_yes_no(default_yes=True):
-                await stream.send("Ignoring embeddings for now.")
+                stream.send("Ignoring embeddings for now.")
                 return [0.0 for _ in checksums]
 
     # Fetch embeddings in batches
@@ -150,18 +136,13 @@
     _start_time = default_timer()
     for i, batch in enumerate(batches):
         batch_content = [items_to_embed[k] for k in batch]
-<<<<<<< HEAD
-        await stream.send(f"Embedding batch {i + 1}/{len(batches)}...")
+        stream.send(f"Embedding batch {i + 1}/{len(batches)}...")
         response = await call_embedding_api(batch_content, EMBEDDING_MODEL)
-=======
-        stream.send(f"Embedding batch {i}/{len(batches)}...")
-        response = call_embedding_api(batch_content, EMBEDDING_MODEL)
->>>>>>> d903c255
         for k, v in zip(batch, response):
             database[k] = v
     if len(batches) > 0:
         database.save()
-        await cost_tracker.display_api_call_stats(
+        cost_tracker.display_api_call_stats(
             num_prompt_tokens,
             0,
             EMBEDDING_MODEL,
