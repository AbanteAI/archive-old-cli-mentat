import asyncio
import json
import os
import sqlite3
from pathlib import Path
<<<<<<< HEAD
from timeit import default_timer
from typing import Callable, Optional
=======
>>>>>>> 5f1b60de

import numpy as np

from mentat.code_feature import CodeFeature, count_feature_tokens
from mentat.errors import MentatError
from mentat.llm_api_handler import (
    count_tokens,
    model_context_size,
    model_price_per_1000_tokens,
)
from mentat.session_context import SESSION_CONTEXT
from mentat.session_input import ask_yes_no
from mentat.utils import mentat_dir_path, sha256

MAX_SIMULTANEOUS_REQUESTS = 10


class EmbeddingsDatabase:
    def __init__(self, output_dir: Path | None = None):
        self.output_dir = output_dir or mentat_dir_path
        os.makedirs(self.output_dir, exist_ok=True)
        self.path = Path(self.output_dir) / "embeddings.sqlite3"
        self._connect()

    def _connect(self):
        self.conn = sqlite3.connect(self.path)
        with self.conn as db:
            db.execute(
                "CREATE TABLE IF NOT EXISTS embeddings "
                "(checksum TEXT PRIMARY KEY, vector BLOB)"
            )

    def set(self, items: dict[str, list[float]]):
        with self.conn as db:
            db.executemany(
                "INSERT OR REPLACE INTO embeddings (checksum, vector) VALUES (?, ?)",
                [
                    (key, sqlite3.Binary(json.dumps(value).encode("utf-8")))
                    for key, value in items.items()
                ],
            )

    def get(self, keys: list[str]) -> dict[str, list[float]]:
        with self.conn as db:
            cursor = db.execute(
                "SELECT checksum, vector FROM embeddings WHERE checksum IN"
                f" ({','.join(['?']*len(keys))})",
                keys,
            )
            return {row[0]: json.loads(row[1]) for row in cursor.fetchall()}

    def exists(self, key: str) -> bool:
        with self.conn as db:
            cursor = db.execute("SELECT 1 FROM embeddings WHERE checksum=?", (key,))
            return cursor.fetchone() is not None

    def __del__(self):
        self.conn.close()


database = EmbeddingsDatabase()


def _batch_ffd(data: dict[str, int], batch_size: int) -> list[list[str]]:
    """Batch files using the First Fit Decreasing algorithm."""
    # Sort the data by the length of the strings in descending order
    sorted_data = sorted(data.items(), key=lambda x: x[1], reverse=True)
    batches = list[list[str]]()
    for key, value in sorted_data:
        # Place each item in the first batch that it fits in
        placed = False
        for batch in batches:
            if sum(data[k] for k in batch) + value <= batch_size:
                batch.append(key)
                placed = True
                break
        if not placed:
            batches.append([key])
    return batches


embedding_api_semaphore = asyncio.Semaphore(MAX_SIMULTANEOUS_REQUESTS)


async def _fetch_embeddings(model: str, batch: list[str]):
    ctx = SESSION_CONTEXT.get()

    async with embedding_api_semaphore:
        response = await ctx.llm_api_handler.call_embedding_api(batch, model)
        return response


def _cosine_similarity(v1: list[float], v2: list[float]) -> float:
    """Calculate the cosine similarity between two vectors."""
    dot_product = np.dot(v1, v2)
    norm_v1 = np.linalg.norm(v1)
    norm_v2 = np.linalg.norm(v2)
    return dot_product / (norm_v1 * norm_v2)  # pyright: ignore


async def get_feature_similarity_scores(
    prompt: str,
    features: list[CodeFeature],
    loading_multiplier: float = 0.0,
) -> list[float]:
    """Return the similarity scores for a given prompt and list of features."""
    global database
    session_context = SESSION_CONTEXT.get()
    stream = session_context.stream
    cost_tracker = session_context.cost_tracker
    embedding_model = session_context.config.embedding_model
    max_model_tokens = model_context_size(embedding_model)
    if max_model_tokens is None:
        raise MentatError(f"Missing model context size for {embedding_model}.")

    # Keep things in the same order
    checksums: list[str] = [f.get_checksum() for f in features]
    tokens: list[int] = await count_feature_tokens(features, embedding_model)

    # Make a checksum:content dict of all items that need to be embedded
    items_to_embed = dict[str, str]()
    items_to_embed_tokens = dict[str, int]()
    prompt_checksum = sha256(prompt)
    num_prompt_tokens = 0
    if not database.exists(prompt_checksum):
        items_to_embed[prompt_checksum] = prompt
        items_to_embed_tokens[prompt_checksum] = count_tokens(
            prompt, embedding_model, False
        )
    for feature, checksum, token in zip(features, checksums, tokens):
        if token > max_model_tokens:
            continue
        if not database.exists(checksum):
            feature_content = feature.get_code_message()
            # Remove line numbering
            items_to_embed[checksum] = "\n".join(feature_content)
            items_to_embed_tokens[checksum] = token
            num_prompt_tokens += token

    # If it costs more than $1, get confirmation from user.
    cost = model_price_per_1000_tokens(embedding_model)
    if cost is None:
        stream.send(
            "Warning: Could not determine cost of embeddings. Continuing anyway.",
            color="light_yellow",
        )
    else:
        expected_cost = (num_prompt_tokens / 1000) * cost[0]
        if expected_cost > 1.0:
            stream.send(
                f"Embedding {num_prompt_tokens} tokens will cost ${cost[0]:.2f}."
                " Continue anyway?"
            )
            if not await ask_yes_no(default_yes=True):
                stream.send("Ignoring embeddings for now.")
                return [0.0 for _ in checksums]

    # Fetch embeddings in batches
    batches = _batch_ffd(items_to_embed_tokens, max_model_tokens)

    tasks = list[tuple[asyncio.Task[list[list[float]]], list[str]]]()
    for batch in batches:
        batch_content = [items_to_embed[k] for k in batch]
        task = asyncio.create_task(_fetch_embeddings(embedding_model, batch_content))
        tasks.append((task, batch))
    for i, (task, batch) in enumerate(tasks):
        if loading_multiplier:
            stream.send(
                f"Fetching embeddings, batch {i+1}/{len(tasks)}",
                channel="loading",
                progress=(100 / len(tasks)) * loading_multiplier,
            )
        start_time = default_timer()
        response = await task
        cost_tracker.log_api_call_stats(
            sum(items_to_embed_tokens[k] for k in batch),
            0,
            embedding_model,
            start_time - default_timer(),
        )
        database.set({k: v for k, v in zip(batch, response)})

    # Calculate similarity score for each feature
    prompt_embedding = database.get([prompt_checksum])[prompt_checksum]
    embeddings = database.get(checksums)
    scores = [_cosine_similarity(prompt_embedding, embeddings[k]) for k in checksums]

    return scores<|MERGE_RESOLUTION|>--- conflicted
+++ resolved
@@ -3,11 +3,7 @@
 import os
 import sqlite3
 from pathlib import Path
-<<<<<<< HEAD
 from timeit import default_timer
-from typing import Callable, Optional
-=======
->>>>>>> 5f1b60de
 
 import numpy as np
 
