from __future__ import annotations

import webbrowser
from abc import ABC, abstractmethod
from pathlib import Path
from typing import List

import attr

from mentat.errors import MentatError, UserError
from mentat.git_handler import commit
from mentat.include_files import print_invalid_path
<<<<<<< HEAD
from mentat.logging_config import get_transcript_logs
from mentat.message import Message, MessageRole
=======
>>>>>>> f260b162
from mentat.session_context import SESSION_CONTEXT
from mentat.transcripts import Transcript, get_transcript_logs
from mentat.utils import create_viewer


class Command(ABC):
    # Unfortunately, Command isn't defined here yet, so even with annotations we need quotation marks
    _registered_commands = dict[str, type["Command"]]()
    hidden = False

    def __init_subclass__(cls, command_name: str | None) -> None:
        if command_name is not None:
            Command._registered_commands[command_name] = cls

    @classmethod
    def create_command(cls, command_name: str) -> Command:
        if command_name not in cls._registered_commands:
            return InvalidCommand(command_name)

        command_cls = cls._registered_commands[command_name]
        return command_cls()

    @classmethod
    def get_command_names(cls) -> list[str]:
        return [
            name
            for name, command in cls._registered_commands.items()
            if not command.hidden
        ]

    @classmethod
    def get_command_completions(cls) -> List[str]:
        return list(map(lambda name: "/" + name, cls.get_command_names()))

    # Although we don't await anything inside an apply method currently, in the future we might
    # ask ther user or a model something, which would require apply to be async
    @abstractmethod
    async def apply(self, *args: str) -> None:
        pass

    # TODO: make more robust way to specify arguments for commands
    @classmethod
    @abstractmethod
    def argument_names(cls) -> list[str]:
        pass

    @classmethod
    @abstractmethod
    def help_message(cls) -> str:
        pass


class InvalidCommand(Command, command_name=None):
    def __init__(self, invalid_name: str):
        self.invalid_name = invalid_name

    async def apply(self, *args: str) -> None:
        session_context = SESSION_CONTEXT.get()
        stream = session_context.stream

        stream.send(
            f"{self.invalid_name} is not a valid command. Use /help to see a list of"
            " all valid commands",
            color="light_yellow",
        )

    @classmethod
    def argument_names(cls) -> list[str]:
        raise MentatError("Argument names called on invalid command")

    @classmethod
    def help_message(cls) -> str:
        raise MentatError("Help message called on invalid command")


help_message_width = 60


class HelpCommand(Command, command_name="help"):
    async def apply(self, *args: str) -> None:
        session_context = SESSION_CONTEXT.get()
        stream = session_context.stream

        if not args:
            commands = Command.get_command_names()
        else:
            commands = args
        for command_name in commands:
            if command_name not in Command._registered_commands:
                stream.send(
                    f"Error: Command {command_name} does not exist.", color="red"
                )
            else:
                command_class = Command._registered_commands[command_name]
                argument_names = command_class.argument_names()
                help_message = command_class.help_message()
                message = (
                    " ".join(
                        [f"/{command_name}"] + [f"<{arg}>" for arg in argument_names]
                    ).ljust(help_message_width)
                    + help_message
                )
                stream.send(message)

    @classmethod
    def argument_names(cls) -> list[str]:
        return []

    @classmethod
    def help_message(cls) -> str:
        return "Displays this message"


class CommitCommand(Command, command_name="commit"):
    default_message = "Automatic commit"

    async def apply(self, *args: str) -> None:
        if args:
            commit(args[0])
        else:
            commit(self.__class__.default_message)

    @classmethod
    def argument_names(cls) -> list[str]:
        return [f"commit_message={cls.default_message}"]

    @classmethod
    def help_message(cls) -> str:
        return "Commits all of your unstaged and staged changes to git"


class IncludeCommand(Command, command_name="include"):
    async def apply(self, *args: str) -> None:
        session_context = SESSION_CONTEXT.get()
        stream = session_context.stream
        code_context = session_context.code_context
        git_root = session_context.git_root

        if len(args) == 0:
            stream.send("No files specified", color="yellow")
            return
        for file_path in args:
            included_paths, invalid_paths = code_context.include_file(
                Path(file_path).absolute()
            )
            for invalid_path in invalid_paths:
                print_invalid_path(invalid_path)
            for included_path in included_paths:
                rel_path = included_path.relative_to(git_root)
                stream.send(f"{rel_path} added to context", color="green")

    @classmethod
    def argument_names(cls) -> list[str]:
        return ["file1", "file2", "..."]

    @classmethod
    def help_message(cls) -> str:
        return "Add files to the code context"


class ExcludeCommand(Command, command_name="exclude"):
    async def apply(self, *args: str) -> None:
        session_context = SESSION_CONTEXT.get()
        stream = session_context.stream
        code_context = session_context.code_context
        git_root = session_context.git_root

        if len(args) == 0:
            stream.send("No files specified", color="yellow")
            return
        for file_path in args:
            excluded_paths, invalid_paths = code_context.exclude_file(
                Path(file_path).absolute()
            )
            for invalid_path in invalid_paths:
                print_invalid_path(invalid_path)
            for excluded_path in excluded_paths:
                rel_path = excluded_path.relative_to(git_root)
                stream.send(f"{rel_path} removed from context", color="red")

    @classmethod
    def argument_names(cls) -> list[str]:
        return ["file1", "file2", "..."]

    @classmethod
    def help_message(cls) -> str:
        return "Remove files from the code context"


class UndoCommand(Command, command_name="undo"):
    async def apply(self, *args: str) -> None:
        session_context = SESSION_CONTEXT.get()
        stream = session_context.stream
        code_file_manager = session_context.code_file_manager

        errors = code_file_manager.history.undo()
        if errors:
            stream.send(errors)
        stream.send("Undo complete", color="green")

    @classmethod
    def argument_names(cls) -> list[str]:
        return []

    @classmethod
    def help_message(cls) -> str:
        return "Undo the last change made by Mentat"


class UndoAllCommand(Command, command_name="undo-all"):
    async def apply(self, *args: str) -> None:
        session_context = SESSION_CONTEXT.get()
        stream = session_context.stream
        code_file_manager = session_context.code_file_manager

        errors = code_file_manager.history.undo_all()
        if errors:
            stream.send(errors)
        stream.send("Undos complete", color="green")

    @classmethod
    def argument_names(cls) -> list[str]:
        return []

    @classmethod
    def help_message(cls) -> str:
        return "Undo all changes made by Mentat"


class ClearCommand(Command, command_name="clear"):
    async def apply(self, *args: str) -> None:
        session_context = SESSION_CONTEXT.get()
        stream = session_context.stream
        conversation = session_context.conversation

        conversation.clear_messages()
        message = "Message history cleared"
        stream.send(message, color="green")

    @classmethod
    def argument_names(cls) -> list[str]:
        return []

    @classmethod
    def help_message(cls) -> str:
        return "Clear the current conversation's message history"


SEARCH_RESULT_BATCH_SIZE = 10


class SearchCommand(Command, command_name="search"):
    async def apply(self, *args: str) -> None:
        session_context = SESSION_CONTEXT.get()
        stream = session_context.stream
        code_context = session_context.code_context
        git_root = session_context.git_root

        if len(args) == 0:
            stream.send("No search query specified", color="yellow")
            return
        try:
            query = " ".join(args)
            results = await code_context.search(query=query)
        except UserError as e:
            stream.send(str(e), color="red")
            return

        for i, (feature, score) in enumerate(results, start=1):
            label = feature.ref()
            if label.startswith(str(git_root)):
                label = label[len(str(git_root)) + 1 :]
            if feature.name:
                label += f' "{feature.name}"'
            stream.send(f"{i:3} | {score:.3f} | {label}")
            if i > 1 and i % SEARCH_RESULT_BATCH_SIZE == 0:
                # TODO: Required to avoid circular imports, but not ideal.
                from mentat.session_input import ask_yes_no

                stream.send("\nShow More results? ")
                if not await ask_yes_no(default_yes=True):
                    break

    @classmethod
    def argument_names(cls) -> list[str]:
        return ["search_query"]

    @classmethod
    def help_message(cls) -> str:
        return "Semantic search of files in code context."


class ConversationCommand(Command, command_name="conversation"):
    hidden = True

    async def apply(self, *args: str) -> None:
        session_context = SESSION_CONTEXT.get()
        conversation = session_context.conversation

        logs = get_transcript_logs()

<<<<<<< HEAD
        viewer_path = create_viewer([("Current", conversation.literal_messages)] + logs)  # type: ignore
=======
        viewer_path = create_viewer(
            [Transcript(timestamp="Current", messages=conversation.literal_messages)]
            + logs
        )
>>>>>>> f260b162
        webbrowser.open(f"file://{viewer_path.resolve()}")

    @classmethod
    def argument_names(cls) -> list[str]:
        return []

    @classmethod
    def help_message(cls) -> str:
        return "Opens an html page showing the conversation as seen by Mentat so far"


class ContextCommand(Command, command_name="context"):
    async def apply(self, *args: str) -> None:
        session_context = SESSION_CONTEXT.get()
        code_context = session_context.code_context

        code_context.display_context()

    @classmethod
    def argument_names(cls) -> list[str]:
        return []

    @classmethod
    def help_message(cls) -> str:
        return "Shows all files currently in Mentat's context"


class ConfigCommand(Command, command_name="config"):
    async def apply(self, *args: str) -> None:
        session_context = SESSION_CONTEXT.get()
        stream = session_context.stream
        config = session_context.config
        if len(args) == 0:
            stream.send("No config option specified", color="yellow")
        else:
            setting = args[0]
            if hasattr(config, setting):
                if len(args) == 1:
                    value = getattr(config, setting)
                    description = attr.fields_dict(type(config))[setting].metadata.get(
                        "description"
                    )
                    stream.send(f"{setting}: {value}")
                    if description:
                        stream.send(f"Description: {description}")
                elif len(args) == 2:
                    value = args[1]
                    if attr.fields_dict(type(config))[setting].metadata.get(
                        "no_midsession_change"
                    ):
                        stream.send(
                            f"Cannot change {setting} mid-session. Please restart"
                            " Mentat to change this setting.",
                            color="yellow",
                        )
                        return
                    try:
                        setattr(config, setting, value)
                        stream.send(f"{setting} set to {value}", color="green")
                    except (TypeError, ValueError):
                        stream.send(
                            f"Illegal value for {setting}: {value}", color="red"
                        )
                else:
                    stream.send("Too many arguments", color="yellow")
            else:
                stream.send(f"Unrecognized config option: {setting}", color="red")

    @classmethod
    def argument_names(cls) -> list[str]:
        return ["setting", "value"]

    @classmethod
    def help_message(cls) -> str:
        return "Set a configuration option or omit value to see current value."


class ScreenshotCommand(Command, command_name="screenshot"):
    async def apply(self, *args: str) -> None:
        if not args:
            raise UserError("Screenshot command requires a URL or string to capture.")
        url_or_string = args[0]
        vision_manager = SESSION_CONTEXT.get().vision_manager
        image_path = vision_manager.screenshot(url_or_string)
        session_context = SESSION_CONTEXT.get()
        conversation = session_context.conversation
        message = Message(
            MessageRole.User, f"A screenshot of {url_or_string}", image_path
        )
        conversation.add_message(message)
        stream = session_context.stream
        stream.send(
            f"Screenshot taken for: {url_or_string}.",
            color="green",
        )

    @classmethod
    def argument_names(cls) -> list[str]:
        return ["url or local file"]

    @classmethod
    def help_message(cls) -> str:
        return "Opens the url or local file in chrome and takes a screenshot."<|MERGE_RESOLUTION|>--- conflicted
+++ resolved
@@ -10,11 +10,6 @@
 from mentat.errors import MentatError, UserError
 from mentat.git_handler import commit
 from mentat.include_files import print_invalid_path
-<<<<<<< HEAD
-from mentat.logging_config import get_transcript_logs
-from mentat.message import Message, MessageRole
-=======
->>>>>>> f260b162
 from mentat.session_context import SESSION_CONTEXT
 from mentat.transcripts import Transcript, get_transcript_logs
 from mentat.utils import create_viewer
@@ -316,14 +311,10 @@
 
         logs = get_transcript_logs()
 
-<<<<<<< HEAD
-        viewer_path = create_viewer([("Current", conversation.literal_messages)] + logs)  # type: ignore
-=======
         viewer_path = create_viewer(
             [Transcript(timestamp="Current", messages=conversation.literal_messages)]
             + logs
         )
->>>>>>> f260b162
         webbrowser.open(f"file://{viewer_path.resolve()}")
 
     @classmethod
@@ -407,13 +398,10 @@
             raise UserError("Screenshot command requires a URL or string to capture.")
         url_or_string = args[0]
         vision_manager = SESSION_CONTEXT.get().vision_manager
-        image_path = vision_manager.screenshot(url_or_string)
+        image = vision_manager.screenshot(url_or_string)
         session_context = SESSION_CONTEXT.get()
         conversation = session_context.conversation
-        message = Message(
-            MessageRole.User, f"A screenshot of {url_or_string}", image_path
-        )
-        conversation.add_message(message)
+        conversation.add_user_message(f"A screenshot of {url_or_string}", image=image)
         stream = session_context.stream
         stream.send(
             f"Screenshot taken for: {url_or_string}.",
