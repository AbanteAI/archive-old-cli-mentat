from __future__ import annotations

import webbrowser
from abc import ABC, abstractmethod
from pathlib import Path
from typing import List

import attr

from mentat.errors import MentatError, UserError
from mentat.git_handler import commit
from mentat.include_files import print_invalid_path
from mentat.session_context import SESSION_CONTEXT
from mentat.transcripts import Transcript, get_transcript_logs
from mentat.utils import create_viewer
from mentat.vision.vision_manager import ScreenshotException


class Command(ABC):
    # Unfortunately, Command isn't defined here yet, so even with annotations we need quotation marks
    _registered_commands = dict[str, type["Command"]]()
    hidden = False

    def __init_subclass__(cls, command_name: str | None) -> None:
        if command_name is not None:
            Command._registered_commands[command_name] = cls

    @classmethod
    def create_command(cls, command_name: str) -> Command:
        if command_name not in cls._registered_commands:
            return InvalidCommand(command_name)

        command_cls = cls._registered_commands[command_name]
        return command_cls()

    @classmethod
    def get_command_names(cls) -> list[str]:
        return [
            name
            for name, command in cls._registered_commands.items()
            if not command.hidden
        ]

    @classmethod
    def get_command_completions(cls) -> List[str]:
        return list(map(lambda name: "/" + name, cls.get_command_names()))

    @abstractmethod
    async def apply(self, *args: str) -> None:
        pass

    # TODO: make more robust way to specify arguments for commands
    @classmethod
    @abstractmethod
    def argument_names(cls) -> list[str]:
        pass

    @classmethod
    @abstractmethod
    def help_message(cls) -> str:
        pass


class InvalidCommand(Command, command_name=None):
    def __init__(self, invalid_name: str):
        self.invalid_name = invalid_name

    async def apply(self, *args: str) -> None:
        session_context = SESSION_CONTEXT.get()
        stream = session_context.stream

        stream.send(
            f"{self.invalid_name} is not a valid command. Use /help to see a list of"
            " all valid commands",
            color="light_yellow",
        )

    @classmethod
    def argument_names(cls) -> list[str]:
        raise MentatError("Argument names called on invalid command")

    @classmethod
    def help_message(cls) -> str:
        raise MentatError("Help message called on invalid command")


help_message_width = 60


class HelpCommand(Command, command_name="help"):
    async def apply(self, *args: str) -> None:
        session_context = SESSION_CONTEXT.get()
        stream = session_context.stream

        if not args:
            commands = Command.get_command_names()
        else:
            commands = args
        for command_name in commands:
            if command_name not in Command._registered_commands:
                stream.send(
                    f"Error: Command {command_name} does not exist.", color="red"
                )
            else:
                command_class = Command._registered_commands[command_name]
                argument_names = command_class.argument_names()
                help_message = command_class.help_message()
                message = (
                    " ".join(
                        [f"/{command_name}"] + [f"<{arg}>" for arg in argument_names]
                    ).ljust(help_message_width)
                    + help_message
                )
                stream.send(message)

    @classmethod
    def argument_names(cls) -> list[str]:
        return []

    @classmethod
    def help_message(cls) -> str:
        return "Displays this message"


class CommitCommand(Command, command_name="commit"):
    default_message = "Automatic commit"

    async def apply(self, *args: str) -> None:
        if args:
            commit(args[0])
        else:
            commit(self.__class__.default_message)

    @classmethod
    def argument_names(cls) -> list[str]:
        return [f"commit_message={cls.default_message}"]

    @classmethod
    def help_message(cls) -> str:
        return "Commits all of your unstaged and staged changes to git"


class IncludeCommand(Command, command_name="include"):
    async def apply(self, *args: str) -> None:
        session_context = SESSION_CONTEXT.get()
        stream = session_context.stream
        code_context = session_context.code_context
        git_root = session_context.git_root

        if len(args) == 0:
            stream.send("No files specified", color="yellow")
            return
        for file_path in args:
            included_paths, invalid_paths = code_context.include_file(
                Path(file_path).absolute()
            )
            for invalid_path in invalid_paths:
                print_invalid_path(invalid_path)
            for included_path in included_paths:
                rel_path = included_path.relative_to(git_root)
                stream.send(f"{rel_path} added to context", color="green")

    @classmethod
    def argument_names(cls) -> list[str]:
        return ["file1", "file2", "..."]

    @classmethod
    def help_message(cls) -> str:
        return "Add files to the code context"


class ExcludeCommand(Command, command_name="exclude"):
    async def apply(self, *args: str) -> None:
        session_context = SESSION_CONTEXT.get()
        stream = session_context.stream
        code_context = session_context.code_context
        git_root = session_context.git_root

        if len(args) == 0:
            stream.send("No files specified", color="yellow")
            return
        for file_path in args:
            excluded_paths, invalid_paths = code_context.exclude_file(
                Path(file_path).absolute()
            )
            for invalid_path in invalid_paths:
                print_invalid_path(invalid_path)
            for excluded_path in excluded_paths:
                rel_path = excluded_path.relative_to(git_root)
                stream.send(f"{rel_path} removed from context", color="red")

    @classmethod
    def argument_names(cls) -> list[str]:
        return ["file1", "file2", "..."]

    @classmethod
    def help_message(cls) -> str:
        return "Remove files from the code context"


class UndoCommand(Command, command_name="undo"):
    async def apply(self, *args: str) -> None:
        session_context = SESSION_CONTEXT.get()
        stream = session_context.stream
        code_file_manager = session_context.code_file_manager

        errors = code_file_manager.history.undo()
        if errors:
            stream.send(errors)
        stream.send("Undo complete", color="green")

    @classmethod
    def argument_names(cls) -> list[str]:
        return []

    @classmethod
    def help_message(cls) -> str:
        return "Undo the last change made by Mentat"


class UndoAllCommand(Command, command_name="undo-all"):
    async def apply(self, *args: str) -> None:
        session_context = SESSION_CONTEXT.get()
        stream = session_context.stream
        code_file_manager = session_context.code_file_manager

        errors = code_file_manager.history.undo_all()
        if errors:
            stream.send(errors)
        stream.send("Undos complete", color="green")

    @classmethod
    def argument_names(cls) -> list[str]:
        return []

    @classmethod
    def help_message(cls) -> str:
        return "Undo all changes made by Mentat"


class ClearCommand(Command, command_name="clear"):
    async def apply(self, *args: str) -> None:
        session_context = SESSION_CONTEXT.get()
        stream = session_context.stream
        conversation = session_context.conversation

        conversation.clear_messages()
        message = "Message history cleared"
        stream.send(message, color="green")

    @classmethod
    def argument_names(cls) -> list[str]:
        return []

    @classmethod
    def help_message(cls) -> str:
        return "Clear the current conversation's message history"


SEARCH_RESULT_BATCH_SIZE = 10


class SearchCommand(Command, command_name="search"):
    async def apply(self, *args: str) -> None:
        session_context = SESSION_CONTEXT.get()
        stream = session_context.stream
        code_context = session_context.code_context
        git_root = session_context.git_root

        if len(args) == 0:
            stream.send("No search query specified", color="yellow")
            return
        try:
            query = " ".join(args)
            results = await code_context.search(query=query)
        except UserError as e:
            stream.send(str(e), color="red")
            return

        for i, (feature, score) in enumerate(results, start=1):
            label = feature.ref()
            if label.startswith(str(git_root)):
                label = label[len(str(git_root)) + 1 :]
            if feature.name:
                label += f' "{feature.name}"'
            stream.send(f"{i:3} | {score:.3f} | {label}")
            if i > 1 and i % SEARCH_RESULT_BATCH_SIZE == 0:
                # TODO: Required to avoid circular imports, but not ideal.
                from mentat.session_input import ask_yes_no

                stream.send("\nShow More results? ")
                if not await ask_yes_no(default_yes=True):
                    break

    @classmethod
    def argument_names(cls) -> list[str]:
        return ["search_query"]

    @classmethod
    def help_message(cls) -> str:
        return "Semantic search of files in code context."


class ConversationCommand(Command, command_name="conversation"):
    hidden = True

    async def apply(self, *args: str) -> None:
        session_context = SESSION_CONTEXT.get()
        conversation = session_context.conversation

        logs = get_transcript_logs()

        viewer_path = create_viewer(
            [Transcript(timestamp="Current", messages=conversation.literal_messages)]
            + logs
        )
        webbrowser.open(f"file://{viewer_path.resolve()}")

    @classmethod
    def argument_names(cls) -> list[str]:
        return []

    @classmethod
    def help_message(cls) -> str:
        return "Opens an html page showing the conversation as seen by Mentat so far"


class ContextCommand(Command, command_name="context"):
    async def apply(self, *args: str) -> None:
        session_context = SESSION_CONTEXT.get()
        code_context = session_context.code_context

        code_context.display_context()

    @classmethod
    def argument_names(cls) -> list[str]:
        return []

    @classmethod
    def help_message(cls) -> str:
        return "Shows all files currently in Mentat's context"


class ConfigCommand(Command, command_name="config"):
    async def apply(self, *args: str) -> None:
        session_context = SESSION_CONTEXT.get()
        stream = session_context.stream
        config = session_context.config
        if len(args) == 0:
            stream.send("No config option specified", color="yellow")
        else:
            setting = args[0]
            if hasattr(config, setting):
                if len(args) == 1:
                    value = getattr(config, setting)
                    description = attr.fields_dict(type(config))[setting].metadata.get(
                        "description"
                    )
                    stream.send(f"{setting}: {value}")
                    if description:
                        stream.send(f"Description: {description}")
                elif len(args) == 2:
                    value = args[1]
                    if attr.fields_dict(type(config))[setting].metadata.get(
                        "no_midsession_change"
                    ):
                        stream.send(
                            f"Cannot change {setting} mid-session. Please restart"
                            " Mentat to change this setting.",
                            color="yellow",
                        )
                        return
                    try:
                        setattr(config, setting, value)
                        stream.send(f"{setting} set to {value}", color="green")
                    except (TypeError, ValueError):
                        stream.send(
                            f"Illegal value for {setting}: {value}", color="red"
                        )
                else:
                    stream.send("Too many arguments", color="yellow")
            else:
                stream.send(f"Unrecognized config option: {setting}", color="red")

    @classmethod
    def argument_names(cls) -> list[str]:
        return ["setting", "value"]

    @classmethod
    def help_message(cls) -> str:
        return "Set a configuration option or omit value to see current value."


<<<<<<< HEAD
class RunCommand(Command, command_name="run"):
    async def apply(self, *args: str) -> None:
        session_context = SESSION_CONTEXT.get()
        conversation = session_context.conversation
        await conversation.run_command(list(args))

    @classmethod
    def argument_names(cls) -> list[str]:
        return ["command", "args..."]

    @classmethod
    def help_message(cls) -> str:
        return "Run a shell command and put its output in context."
=======
class ScreenshotCommand(Command, command_name="screenshot"):
    async def apply(self, *args: str) -> None:
        session_context = SESSION_CONTEXT.get()
        vision_manager = session_context.vision_manager
        stream = session_context.stream
        config = session_context.config
        conversation = session_context.conversation
        model = config.model

        if "gpt" in model:
            if "vision" not in model:
                stream.send(
                    "Using a version of gpt that doesn't support images. Changing to"
                    " gpt-4-vision-preview",
                    color="yellow",
                )
                config.model = "gpt-4-vision-preview"
        else:
            stream.send(
                "Can't determine if this model supports vision. Attempting anyway.",
                color="yellow",
            )

        try:
            image = vision_manager.screenshot(*args)

            if len(args) == 0:
                path = "the current screen"
            else:
                path = args[0]
            conversation.add_user_message(f"A screenshot of {path}", image=image)
            stream.send(
                f"Screenshot taken for: {path}.",
                color="green",
            )
        except ScreenshotException:
            stream.send(
                'No browser open. Run "/screenshot path" with a url or local file',
                color="red",
            )

    @classmethod
    def argument_names(cls) -> list[str]:
        return ["url or local file"]

    @classmethod
    def help_message(cls) -> str:
        return "Opens the url or local file in chrome and takes a screenshot."
>>>>>>> 22fd4abb
<|MERGE_RESOLUTION|>--- conflicted
+++ resolved
@@ -391,7 +391,6 @@
         return "Set a configuration option or omit value to see current value."
 
 
-<<<<<<< HEAD
 class RunCommand(Command, command_name="run"):
     async def apply(self, *args: str) -> None:
         session_context = SESSION_CONTEXT.get()
@@ -405,7 +404,8 @@
     @classmethod
     def help_message(cls) -> str:
         return "Run a shell command and put its output in context."
-=======
+
+
 class ScreenshotCommand(Command, command_name="screenshot"):
     async def apply(self, *args: str) -> None:
         session_context = SESSION_CONTEXT.get()
@@ -453,5 +453,4 @@
 
     @classmethod
     def help_message(cls) -> str:
-        return "Opens the url or local file in chrome and takes a screenshot."
->>>>>>> 22fd4abb
+        return "Opens the url or local file in chrome and takes a screenshot."