<<<<<<< HEAD
from termcolor import colored

from mentat.command.command import Command
=======
from typing import List

from typing_extensions import override

from mentat.command.command import Command, CommandArgument
>>>>>>> 9e2ce3eb
from mentat.errors import UserError
from mentat.session_context import SESSION_CONTEXT
from mentat.utils import get_relative_path

SEARCH_RESULT_BATCH_SIZE = 5


class SearchCommand(Command, command_name="search"):
    @override
    async def apply(self, *args: str) -> None:
        session_context = SESSION_CONTEXT.get()
        stream = session_context.stream
        code_context = session_context.code_context
        config = session_context.config

        if len(args) == 0:
            stream.send("No search query specified", color="yellow")
            return
        try:
            query = " ".join(args)
            results = await code_context.search(query=query)
        except UserError as e:
            stream.send(str(e), color="red")
            return

        cumulative_tokens = 0
        for i, (feature, _) in enumerate(results, start=1):
            prefix = "\n   "

            file_name = feature.rel_path(session_context.cwd)
            file_name = colored(file_name, "blue", attrs=["bold"])
            file_name += colored(feature.interval_string(), "light_cyan")

            name = []
            if feature.name:
                name = feature.name.split(",")
                name = [
                    f"{'└' if i == len(name) - 1 else '├'}─ {colored(n, 'cyan')}"
                    for i, n in enumerate(name)
                ]

            tokens = feature.count_tokens(config.model)
            cumulative_tokens += tokens

            tokens_str = colored(f"{tokens} Tokens", "yellow")

            message = f"{str(i).ljust(3)}" + prefix.join(
                [file_name] + name + [tokens_str, ""]
            )
            stream.send(message)
            if i > 1 and i % SEARCH_RESULT_BATCH_SIZE == 0:
                # TODO: Required to avoid circular imports, but not ideal.
                from mentat.session_input import collect_user_input

                stream.send(
                    "\nEnter (Y) for more results, (n) to exit search mode, or a number"
                    " to add all features above that number to context."
                )
                user_input: str = (await collect_user_input(plain=True)).data.strip()
                while not (
                    (
                        user_input.isdigit()
                        and int(user_input) > 0
                        and int(user_input) <= i
                    )
                    or (user_input.lower() in "yn")
                ):
                    stream.send("(Y/n/number)")
                    user_input: str = (
                        await collect_user_input(plain=True)
                    ).data.strip()

                if not user_input or user_input.lower() == "y":
                    continue
                elif user_input.lower() == "n":
                    break
                else:
                    index = min(int(user_input), len(results))
                    for feat, _ in results[:index]:
                        included_paths = code_context.include(feat.ref())
                        for included_path in included_paths:
                            rel_path = get_relative_path(
                                included_path, session_context.cwd
                            )
                            stream.send(f"{rel_path} added to context", color="green")
                    break

    @override
    @classmethod
    def arguments(cls) -> List[CommandArgument]:
        return [CommandArgument("required", "query")]

    @override
    @classmethod
    def argument_autocompletions(
        cls, arguments: list[str], argument_position: int
    ) -> list[str]:
        ctx = SESSION_CONTEXT.get()

        return [
            completion["display"] or completion["content"]
            for completion in ctx.auto_completer.get_file_completions(arguments[-1])
        ]

    @override
    @classmethod
    def help_message(cls) -> str:
        return "Search files in context semantically with embeddings."<|MERGE_RESOLUTION|>--- conflicted
+++ resolved
@@ -1,14 +1,9 @@
-<<<<<<< HEAD
-from termcolor import colored
-
-from mentat.command.command import Command
-=======
 from typing import List
 
+from termcolor import colored
 from typing_extensions import override
 
 from mentat.command.command import Command, CommandArgument
->>>>>>> 9e2ce3eb
 from mentat.errors import UserError
 from mentat.session_context import SESSION_CONTEXT
 from mentat.utils import get_relative_path
