--- conflicted
+++ resolved
@@ -30,8 +30,4 @@
     @override
     @classmethod
     def help_message(cls) -> str:
-<<<<<<< HEAD
-        return "Clear the current message history."
-=======
-        return "Clear the current message history and auto included code features from" " context."
->>>>>>> f0edb8de
+        return "Clear the current message history."