--- conflicted
+++ resolved
@@ -5,11 +5,8 @@
 import requests
 
 from mentat.session_context import SESSION_CONTEXT
-<<<<<<< HEAD
+from mentat.utils import mentat_dir_path
 from mentat.version import __version__
-=======
-from mentat.utils import mentat_dir_path
->>>>>>> 0b1f711f
 
 
 def get_changelog() -> Optional[str]:
@@ -68,15 +65,15 @@
                     last_version_check = f.read()
                 if packaging.version.parse(
                     last_version_check
-                ) < packaging.version.parse(current_version):
+                ) < packaging.version.parse(__version__):
                     changelog = get_latest_changelog()
                     if changelog:
                         ctx.stream.send(
-                            f"Thanks for upgrading to v{current_version}.", style="info"
+                            f"Thanks for upgrading to v{__version__}.", style="info"
                         )
                         ctx.stream.send("Changes in this version:", style="info")
                         ctx.stream.send(changelog, style="info")
             with open(last_version_check_file, "w") as f:
-                f.write(current_version)
+                f.write(__version__)
     except Exception as err:
         ctx.stream.send(f"Error checking for most recent version: {err}", style="error")