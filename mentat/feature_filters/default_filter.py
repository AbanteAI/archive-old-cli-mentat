from typing import Optional

from mentat.code_feature import CodeFeature
from mentat.errors import ContextSizeInsufficient, ModelError
from mentat.feature_filters.embedding_similarity_filter import EmbeddingSimilarityFilter
from mentat.feature_filters.feature_filter import FeatureFilter
from mentat.feature_filters.llm_feature_filter import LLMFeatureFilter
from mentat.feature_filters.truncate_filter import TruncateFilter
from mentat.session_context import SESSION_CONTEXT


class DefaultFilter(FeatureFilter):
    def __init__(
        self,
        max_tokens: int,
        user_prompt: Optional[str] = None,
        expected_edits: Optional[list[str]] = None,
        loading_multiplier: float = 0.0,
    ):
        self.max_tokens = max_tokens
        self.user_prompt = user_prompt or ""
        self.expected_edits = expected_edits
        self.loading_multiplier = loading_multiplier

    async def filter(self, features: list[CodeFeature]) -> list[CodeFeature]:
<<<<<<< HEAD
        session = SESSION_CONTEXT.get()
        stream = session.stream
        model = session.config.model
        use_llm = session.config.auto_context_llm
        if self.user_prompt != "":
=======
        ctx = SESSION_CONTEXT.get()

        if ctx.config.auto_context_tokens > 0 and self.user_prompt != "":
>>>>>>> 3195310a
            features = await EmbeddingSimilarityFilter(
                self.user_prompt, (0.5 if use_llm else 1) * self.loading_multiplier
            ).filter(features)
<<<<<<< HEAD
        # python sorts are stable (even with reversed=true) so the two groups: included and not included
        # will maintain their relative orders
        features = await UserIncludedSortFilter().filter(features)
        if use_llm:
=======

        if self.use_llm:
>>>>>>> 3195310a
            try:
                features = await LLMFeatureFilter(
                    self.max_tokens,
                    self.user_prompt,
                    self.expected_edits,
                    (0.5 if self.user_prompt != "" else 1) * self.loading_multiplier,
                ).filter(features)
            except (ModelError, ContextSizeInsufficient):
                ctx.stream.send(
                    "Feature-selection LLM response invalid. Using TruncateFilter"
                    " instead."
                )
                features = await TruncateFilter(
                    self.max_tokens, ctx.config.model
                ).filter(features)
        else:
            features = await TruncateFilter(self.max_tokens, ctx.config.model).filter(
                features
            )

        return features<|MERGE_RESOLUTION|>--- conflicted
+++ resolved
@@ -23,29 +23,15 @@
         self.loading_multiplier = loading_multiplier
 
     async def filter(self, features: list[CodeFeature]) -> list[CodeFeature]:
-<<<<<<< HEAD
-        session = SESSION_CONTEXT.get()
-        stream = session.stream
-        model = session.config.model
-        use_llm = session.config.auto_context_llm
-        if self.user_prompt != "":
-=======
         ctx = SESSION_CONTEXT.get()
+        use_llm = ctx.config.llm_feature_filter
 
         if ctx.config.auto_context_tokens > 0 and self.user_prompt != "":
->>>>>>> 3195310a
             features = await EmbeddingSimilarityFilter(
                 self.user_prompt, (0.5 if use_llm else 1) * self.loading_multiplier
             ).filter(features)
-<<<<<<< HEAD
-        # python sorts are stable (even with reversed=true) so the two groups: included and not included
-        # will maintain their relative orders
-        features = await UserIncludedSortFilter().filter(features)
+
         if use_llm:
-=======
-
-        if self.use_llm:
->>>>>>> 3195310a
             try:
                 features = await LLMFeatureFilter(
                     self.max_tokens,
