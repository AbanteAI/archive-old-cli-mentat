import json
from pathlib import Path
<<<<<<< HEAD
from typing import Optional, Set
=======
from timeit import default_timer
from typing import Optional
>>>>>>> ffd2290f

from openai.types.chat import (
    ChatCompletionMessageParam,
    ChatCompletionSystemMessageParam,
)

from mentat.code_feature import (
    CodeFeature,
    CodeMessageLevel,
    get_code_message_from_features,
)
from mentat.errors import ModelError, UserError
from mentat.feature_filters.feature_filter import FeatureFilter
from mentat.feature_filters.truncate_filter import TruncateFilter
<<<<<<< HEAD
from mentat.include_files import get_code_features_for_path
from mentat.llm_api import call_llm_api_sync, count_tokens, model_context_size
=======
from mentat.include_files import get_include_files
from mentat.llm_api_handler import count_tokens, model_context_size, prompt_tokens
>>>>>>> ffd2290f
from mentat.prompts.prompts import read_prompt
from mentat.session_context import SESSION_CONTEXT


class LLMFeatureFilter(FeatureFilter):
    feature_selection_prompt_path = Path("feature_selection_prompt.txt")

    def __init__(
        self,
        max_tokens: int,
        user_prompt: Optional[str] = None,
        levels: list[CodeMessageLevel] = [],
        expected_edits: Optional[list[str]] = None,
        loading_multiplier: float = 0.0,
    ):
        self.max_tokens = max_tokens
        self.user_prompt = user_prompt or ""
        self.levels = levels
        self.expected_edits = expected_edits
        self.loading_multiplier = loading_multiplier

    async def filter(
        self,
        features: list[CodeFeature],
    ) -> list[CodeFeature]:
        session_context = SESSION_CONTEXT.get()
        stream = session_context.stream
        config = session_context.config
        cost_tracker = session_context.cost_tracker
        llm_api_handler = session_context.llm_api_handler

        # Preselect as many features as fit in the context window
        model = config.feature_selection_model
        context_size = model_context_size(model)
        if context_size is None:
            raise UserError(
                "Unknown context size for feature selection model: "
                f"{config.feature_selection_model}"
            )
        system_prompt = read_prompt(self.feature_selection_prompt_path)
        system_prompt_tokens = count_tokens(
            system_prompt, config.feature_selection_model, full_message=True
        )
        user_prompt_tokens = count_tokens(self.user_prompt, model, full_message=True)
        expected_edits_tokens = (
            0
            if not self.expected_edits
            else count_tokens("\n".join(self.expected_edits), model, full_message=True)
        )
        preselect_max_tokens = (
            context_size
            - system_prompt_tokens
            - user_prompt_tokens
            - expected_edits_tokens
            - config.token_buffer
        )
        truncate_filter = TruncateFilter(
            preselect_max_tokens, model, levels=self.levels
        )
        preselected_features = await truncate_filter.filter(features)

        # Ask the model to return only relevant features
        content_message = [
            "User Query:",
            self.user_prompt,
            "",
            "Code Files:",
        ]
        content_message += get_code_message_from_features(preselected_features)
        messages: list[ChatCompletionMessageParam] = [
            ChatCompletionSystemMessageParam(role="system", content=system_prompt),
            ChatCompletionSystemMessageParam(
                role="system", content="\n".join(content_message)
            ),
        ]
        if self.expected_edits:
            messages.append(
                ChatCompletionSystemMessageParam(
                    role="system", content=f"Expected Edits:\n{self.expected_edits}"
                )
            )

        if self.loading_multiplier:
            stream.send(
                "Asking LLM to filter out irrelevant context...",
                channel="loading",
                progress=50 * self.loading_multiplier,
            )
        selected_refs = list[Path]()
        n_tries = 3
        for i in range(n_tries):
            start_time = default_timer()
            message = (
                (await llm_api_handler.call_llm_api(messages, model, stream=False))
                .choices[0]
                .message.content
            ) or ""

            tokens = prompt_tokens(messages, model)
            response_tokens = count_tokens(message, model, full_message=True)
            cost_tracker.log_api_call_stats(
                tokens,
                response_tokens,
                model,
                default_timer() - start_time,
            )
            try:
                response = json.loads(message)  # type: ignore
                selected_refs = [Path(r) for r in response]
                break
            except json.JSONDecodeError:
                # TODO: Update Loader
                if i == n_tries - 1:
                    raise ModelError(f"The response is not valid json: {message}")
        if self.loading_multiplier:
            stream.send(
                "Parsing LLM response...",
                channel="loading",
                progress=50 * self.loading_multiplier,
            )
<<<<<<< HEAD
        message = await call_llm_api_sync(model, messages)
        try:
            selected_refs = json.loads(message)  # type: ignore
        except json.JSONDecodeError:
            raise ValueError(f"The response is not valid json: {message}")

        postselected_features: Set[CodeFeature] = set()
        for selected_ref in selected_refs:
            code_features = get_code_features_for_path(
                selected_ref, session_context.cwd
            )
            postselected_features.update(code_features)
=======
        parsed_features, _ = get_include_files(selected_refs, [])
        postselected_features = [
            feature for features in parsed_features.values() for feature in features
        ]
>>>>>>> ffd2290f

        for out_feat in postselected_features:
            # Match with corresponding inputs
            matching_inputs = [
                in_feat
                for in_feat in features
                if in_feat.path == out_feat.path
                and in_feat.interval.intersects(out_feat.interval)
            ]
            if len(matching_inputs) == 0:
                raise ModelError(f"No input feature found for llm-selected {out_feat}")
            # Copy metadata
            out_feat.user_included = any(f.user_included for f in matching_inputs)
            diff = any(f.diff for f in matching_inputs)
            name = any(f.name for f in matching_inputs)
            if diff:
                out_feat.diff = next(f.diff for f in matching_inputs if f.diff)
            if name:
                out_feat.name = next(f.name for f in matching_inputs if f.name)

        # Greedy again to enforce max_tokens
<<<<<<< HEAD
        truncate_filter = TruncateFilter(self.max_tokens, model=model)
        return await truncate_filter.filter(list(postselected_features))
=======
        truncate_filter = TruncateFilter(self.max_tokens, config.model)
        return await truncate_filter.filter(postselected_features)
>>>>>>> ffd2290f
<|MERGE_RESOLUTION|>--- conflicted
+++ resolved
@@ -1,11 +1,7 @@
 import json
 from pathlib import Path
-<<<<<<< HEAD
+from timeit import default_timer
 from typing import Optional, Set
-=======
-from timeit import default_timer
-from typing import Optional
->>>>>>> ffd2290f
 
 from openai.types.chat import (
     ChatCompletionMessageParam,
@@ -20,13 +16,8 @@
 from mentat.errors import ModelError, UserError
 from mentat.feature_filters.feature_filter import FeatureFilter
 from mentat.feature_filters.truncate_filter import TruncateFilter
-<<<<<<< HEAD
 from mentat.include_files import get_code_features_for_path
-from mentat.llm_api import call_llm_api_sync, count_tokens, model_context_size
-=======
-from mentat.include_files import get_include_files
 from mentat.llm_api_handler import count_tokens, model_context_size, prompt_tokens
->>>>>>> ffd2290f
 from mentat.prompts.prompts import read_prompt
 from mentat.session_context import SESSION_CONTEXT
 
@@ -147,50 +138,38 @@
                 channel="loading",
                 progress=50 * self.loading_multiplier,
             )
-<<<<<<< HEAD
-        message = await call_llm_api_sync(model, messages)
-        try:
-            selected_refs = json.loads(message)  # type: ignore
-        except json.JSONDecodeError:
-            raise ValueError(f"The response is not valid json: {message}")
 
-        postselected_features: Set[CodeFeature] = set()
+        parsed_features: Set[CodeFeature] = set()
         for selected_ref in selected_refs:
-            code_features = get_code_features_for_path(
-                selected_ref, session_context.cwd
+            _parsed_features = get_code_features_for_path(
+                path=selected_ref, cwd=session_context.cwd
             )
-            postselected_features.update(code_features)
-=======
-        parsed_features, _ = get_include_files(selected_refs, [])
-        postselected_features = [
-            feature for features in parsed_features.values() for feature in features
-        ]
->>>>>>> ffd2290f
+            parsed_features.update(_parsed_features)
 
-        for out_feat in postselected_features:
+        # parsed_features, _ = get_include_files(selected_refs, [])
+        # postselected_features = [feature for features in parsed_features.values() for feature in features]
+
+        for parsed_feature in parsed_features:
             # Match with corresponding inputs
             matching_inputs = [
                 in_feat
                 for in_feat in features
-                if in_feat.path == out_feat.path
-                and in_feat.interval.intersects(out_feat.interval)
+                if in_feat.path == parsed_feature.path
+                and in_feat.interval.intersects(parsed_feature.interval)
             ]
             if len(matching_inputs) == 0:
-                raise ModelError(f"No input feature found for llm-selected {out_feat}")
+                raise ModelError(
+                    f"No input feature found for llm-selected {parsed_feature}"
+                )
             # Copy metadata
-            out_feat.user_included = any(f.user_included for f in matching_inputs)
+            parsed_feature.user_included = any(f.user_included for f in matching_inputs)
             diff = any(f.diff for f in matching_inputs)
             name = any(f.name for f in matching_inputs)
             if diff:
-                out_feat.diff = next(f.diff for f in matching_inputs if f.diff)
+                parsed_feature.diff = next(f.diff for f in matching_inputs if f.diff)
             if name:
-                out_feat.name = next(f.name for f in matching_inputs if f.name)
+                parsed_feature.name = next(f.name for f in matching_inputs if f.name)
 
         # Greedy again to enforce max_tokens
-<<<<<<< HEAD
-        truncate_filter = TruncateFilter(self.max_tokens, model=model)
-        return await truncate_filter.filter(list(postselected_features))
-=======
         truncate_filter = TruncateFilter(self.max_tokens, config.model)
-        return await truncate_filter.filter(postselected_features)
->>>>>>> ffd2290f
+        return await truncate_filter.filter(parsed_features)