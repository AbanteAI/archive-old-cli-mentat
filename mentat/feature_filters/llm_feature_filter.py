--- conflicted
+++ resolved
@@ -8,10 +8,9 @@
     ChatCompletionMessageParam,
     ChatCompletionSystemMessageParam,
 )
-from openai.types.chat.completion_create_params import ResponseFormat
 
 from mentat.code_feature import CodeFeature, get_code_message_from_features
-from mentat.errors import ModelError, UserError
+from mentat.errors import ModelError
 from mentat.feature_filters.feature_filter import FeatureFilter
 from mentat.feature_filters.truncate_filter import TruncateFilter
 from mentat.include_files import get_code_features_for_path
@@ -47,14 +46,18 @@
 
         # Preselect as many features as fit in the context window
         model = config.feature_selection_model
-        context_size = model_context_size(model)
-        if config.maximum_context is not None:
-            context_size = config.maximum_context
-        if context_size is None:
-            raise UserError(
-                "Unknown context size for feature selection model: "
-                f"{config.feature_selection_model}"
+        context_size = (
+            min(
+                max
+                for max in [
+                    config.llm_feature_filter,
+                    model_context_size(model),
+                    config.maximum_context,
+                ]
+                if max
             )
+            or 0
+        )
         system_prompt = read_prompt(self.feature_selection_prompt_path)
         system_prompt_tokens = count_tokens(
             system_prompt, config.feature_selection_model, full_message=True
@@ -108,23 +111,10 @@
         # use cost_tracker.display_last_api_call to show cost after loading bar disappears
         for i in range(n_tries):
             start_time = default_timer()
-<<<<<<< HEAD
-            message = (
-                (await llm_api_handler.call_llm_api(
-                    messages=messages, 
-                    model=model, 
-                    stream=False,
-                    response_format=ResponseFormat(type="json_object"),
-                ))
-                .choices[0]
-                .message.content
-            ) or ""
-=======
             llm_response = await llm_api_handler.call_llm_api(
                 messages, model, stream=False
             )
             message = (llm_response.choices[0].message.content) or ""
->>>>>>> 3195310a
 
             tokens = prompt_tokens(messages, model)
             response_tokens = count_tokens(message, model, full_message=True)
