import json
from pathlib import Path
from timeit import default_timer
from typing import Optional, Set

import attr
from openai.types.chat import (
    ChatCompletionMessageParam,
    ChatCompletionSystemMessageParam,
)

<<<<<<< HEAD
from mentat.code_feature import (
    CodeFeature,
    CodeMessageLevel,
    get_code_message_from_features,
)
from mentat.config import config
=======
from mentat.code_feature import CodeFeature, get_code_message_from_features
>>>>>>> 9498bdde
from mentat.errors import ModelError, UserError
from mentat.feature_filters.feature_filter import FeatureFilter
from mentat.feature_filters.truncate_filter import TruncateFilter
from mentat.include_files import get_code_features_for_path
from mentat.llm_api_handler import count_tokens, model_context_size, prompt_tokens
from mentat.prompts.prompts import read_prompt
from mentat.session_context import SESSION_CONTEXT


class LLMFeatureFilter(FeatureFilter):
    feature_selection_prompt_path = config.ai.prompts.get("feature_selection_prompt")

    def __init__(
        self,
        max_tokens: int,
        user_prompt: Optional[str] = None,
        expected_edits: Optional[list[str]] = None,
        loading_multiplier: float = 0.0,
    ):
        self.max_tokens = max_tokens
        self.user_prompt = user_prompt or ""
        self.expected_edits = expected_edits
        self.loading_multiplier = loading_multiplier

    async def filter(
        self,
        features: list[CodeFeature],
    ) -> list[CodeFeature]:
        session_context = SESSION_CONTEXT.get()
        stream = session_context.stream
        config = session_context.config
        cost_tracker = session_context.cost_tracker
        llm_api_handler = session_context.llm_api_handler

        # Preselect as many features as fit in the context window
        model = config.feature_selection_model
        context_size = model_context_size(model)
        if context_size is None:
            raise UserError(
                "Unknown context size for feature selection model: "
                f"{config.feature_selection_model}"
            )
        system_prompt = read_prompt(self.feature_selection_prompt_path)
        system_prompt_tokens = count_tokens(
            system_prompt, config.feature_selection_model, full_message=True
        )
        user_prompt_tokens = count_tokens(self.user_prompt, model, full_message=True)
        expected_edits_tokens = (
            0
            if not self.expected_edits
            else count_tokens("\n".join(self.expected_edits), model, full_message=True)
        )
        preselect_max_tokens = (
            context_size
            - system_prompt_tokens
            - user_prompt_tokens
            - expected_edits_tokens
            - config.token_buffer
        )
        truncate_filter = TruncateFilter(preselect_max_tokens, model)
        preselected_features = await truncate_filter.filter(features)

        # Ask the model to return only relevant features
        content_message = [
            "User Query:",
            self.user_prompt,
            "",
            "Code Files:",
        ]
        content_message += get_code_message_from_features(preselected_features)
        messages: list[ChatCompletionMessageParam] = [
            ChatCompletionSystemMessageParam(role="system", content=system_prompt),
            ChatCompletionSystemMessageParam(
                role="system", content="\n".join(content_message)
            ),
        ]
        if self.expected_edits:
            messages.append(
                ChatCompletionSystemMessageParam(
                    role="system", content=f"Expected Edits:\n{self.expected_edits}"
                )
            )

        if self.loading_multiplier:
            stream.send(
                "Asking LLM to filter out irrelevant context...",
                channel="loading",
                progress=50 * self.loading_multiplier,
            )
        selected_refs = list[Path]()
        n_tries = 3
        # TODO: When we switch to JSON format and don't have to try multiple times,
        # use cost_tracker.display_last_api_call to show cost after loading bar disappears
        for i in range(n_tries):
            start_time = default_timer()
            llm_response = await llm_api_handler.call_llm_api(
                messages, model, stream=False
            )
            message = (llm_response.choices[0].message.content) or ""

            tokens = prompt_tokens(messages, model)
            response_tokens = count_tokens(message, model, full_message=True)
            cost_tracker.log_api_call_stats(
                tokens,
                response_tokens,
                model,
                default_timer() - start_time,
            )
            try:
                response = json.loads(message)  # type: ignore
                selected_refs = [Path(r) for r in response]
                break
            except json.JSONDecodeError:
                # TODO: Update Loader
                if i == n_tries - 1:
                    raise ModelError(f"The response is not valid json: {message}")
        if self.loading_multiplier:
            stream.send(
                "Parsing LLM response...",
                channel="loading",
                progress=50 * self.loading_multiplier,
            )

        parsed_features: Set[CodeFeature] = set()
        for selected_ref in selected_refs:
            _parsed_features = get_code_features_for_path(
                path=selected_ref, cwd=session_context.cwd
            )
            parsed_features.update(_parsed_features)

        # parsed_features, _ = get_include_files(selected_refs, [])
        # postselected_features = [feature for features in parsed_features.values() for feature in features]

        named_features: Set[CodeFeature] = set()
        for parsed_feature in parsed_features:
            # Match with corresponding inputs
            matching_inputs = [
                in_feat
                for in_feat in features
                if in_feat.path == parsed_feature.path
                and in_feat.interval.intersects(parsed_feature.interval)
            ]
            if len(matching_inputs) == 0:
                raise ModelError(
                    f"No input feature found for llm-selected {parsed_feature}"
                )
            # Copy metadata
            name = next((f.name for f in matching_inputs if f.name), "")
            if name:
                feature_dict = attr.asdict(parsed_feature)
                feature_dict["name"] = name
                new_feature = CodeFeature(**feature_dict)
                named_features.add(new_feature)
            else:
                named_features.add(parsed_feature)

        # Greedy again to enforce max_tokens
        truncate_filter = TruncateFilter(self.max_tokens, config.model)
        return await truncate_filter.filter(named_features)<|MERGE_RESOLUTION|>--- conflicted
+++ resolved
@@ -9,16 +9,13 @@
     ChatCompletionSystemMessageParam,
 )
 
-<<<<<<< HEAD
+from mentat.code_feature import CodeFeature, get_code_message_from_features
 from mentat.code_feature import (
     CodeFeature,
     CodeMessageLevel,
     get_code_message_from_features,
 )
 from mentat.config import config
-=======
-from mentat.code_feature import CodeFeature, get_code_message_from_features
->>>>>>> 9498bdde
 from mentat.errors import ModelError, UserError
 from mentat.feature_filters.feature_filter import FeatureFilter
 from mentat.feature_filters.truncate_filter import TruncateFilter
