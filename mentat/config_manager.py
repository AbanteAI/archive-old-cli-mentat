--- conflicted
+++ resolved
@@ -6,12 +6,8 @@
 
 from termcolor import cprint
 
-<<<<<<< HEAD
-mentat_dir_path = os.path.join(Path.home(), ".mentat")
-image_cache_dir_path = os.path.join(mentat_dir_path, "image_cache")
-=======
 mentat_dir_path = Path.home() / ".mentat"
->>>>>>> 3a772903
+image_cache_dir_path = mentat_dir_path / "image_cache" 
 
 # package_name should always be "mentat" - but this will work if package name is changed
 package_name = __name__.split(".")[0]
