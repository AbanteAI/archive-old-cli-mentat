--- conflicted
+++ resolved
@@ -1,10 +1,3 @@
-<<<<<<< HEAD
-from __future__ import annotations
-
-import os
-from pathlib import Path
-=======
->>>>>>> 1bd96669
 from typing import Optional
 
 from termcolor import colored
