import asyncio
import hashlib
<<<<<<< HEAD
from typing import AsyncGenerator
=======
from importlib import resources
from importlib.abc import Traversable
from pathlib import Path

mentat_dir_path = Path.home() / ".mentat"

# package_name should always be "mentat" - but this will work if package name is changed
package_name = __name__.split(".")[0]
resources_path = Path("resources")
>>>>>>> 89f5875d


def sha256(data: str) -> str:
    return hashlib.sha256(data.encode("utf-8")).hexdigest()


async def run_subprocess_async(*args: str) -> str:
    process = await asyncio.create_subprocess_exec(
        *args,
        stdout=asyncio.subprocess.PIPE,
        stderr=asyncio.subprocess.PIPE,
        start_new_session=True,
    )
    stdout, stderr = await process.communicate()

    if process.returncode != 0:
        error_output = stderr.decode("utf-8").strip() if stderr else ""
        raise Exception(f"Subprocess failed with error: {error_output}")

    output = stdout.decode("utf-8").strip() if stdout else ""

    return output


<<<<<<< HEAD
# Useful for using functions designed to work with LLMs on prepared strings
async def convert_string_to_asyncgen(
    input_str: str, chunk_size: int
) -> AsyncGenerator[dict[str, list[dict[str, dict[str, str]]]], None]:
    for i in range(0, len(input_str), chunk_size):
        yield {"choices": [{"delta": {"content": input_str[i : i + chunk_size]}}]}
    return
=======
def fetch_resource(resource_path: Path) -> Traversable:
    resource = resources.files(package_name).joinpath(
        str(resources_path / resource_path)
    )
    return resource
>>>>>>> 89f5875d
<|MERGE_RESOLUTION|>--- conflicted
+++ resolved
@@ -1,18 +1,15 @@
 import asyncio
 import hashlib
-<<<<<<< HEAD
-from typing import AsyncGenerator
-=======
 from importlib import resources
 from importlib.abc import Traversable
 from pathlib import Path
+from typing import AsyncGenerator
 
 mentat_dir_path = Path.home() / ".mentat"
 
 # package_name should always be "mentat" - but this will work if package name is changed
 package_name = __name__.split(".")[0]
 resources_path = Path("resources")
->>>>>>> 89f5875d
 
 
 def sha256(data: str) -> str:
@@ -37,7 +34,6 @@
     return output
 
 
-<<<<<<< HEAD
 # Useful for using functions designed to work with LLMs on prepared strings
 async def convert_string_to_asyncgen(
     input_str: str, chunk_size: int
@@ -45,10 +41,10 @@
     for i in range(0, len(input_str), chunk_size):
         yield {"choices": [{"delta": {"content": input_str[i : i + chunk_size]}}]}
     return
-=======
+
+
 def fetch_resource(resource_path: Path) -> Traversable:
     resource = resources.files(package_name).joinpath(
         str(resources_path / resource_path)
     )
-    return resource
->>>>>>> 89f5875d
+    return resource