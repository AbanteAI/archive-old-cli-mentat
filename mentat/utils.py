--- conflicted
+++ resolved
@@ -62,20 +62,12 @@
 def create_viewer(
     literal_messages: list[tuple[str, list[tuple[str, list[dict[str, str]] | None]]]]
 ) -> Path:
-<<<<<<< HEAD
-    messages_json = json.dumps(literal_messages[:100])
-    viewer_resource = fetch_resource(conversation_viewer_path)
-    with viewer_resource.open("r") as viewer_file:
-        html = viewer_file.read()
-    html = html.replace("{{ messages }}", messages_json)
-=======
     env = Environment(
         loader=PackageLoader("mentat", "resources/templates"),
         autoescape=select_autoescape(["html", "xml"]),
     )
     template = env.get_template("conversation_viewer.jinja")
-    html = template.render(transcripts=literal_messages)
->>>>>>> 805ee5b7
+    html = template.render(transcripts=literal_messages[:200])
 
     viewer_path = mentat_dir_path / conversation_viewer_path
     with viewer_path.open("w") as viewer_file:
