--- conflicted
+++ resolved
@@ -181,7 +181,6 @@
     return relative_path
 
 
-<<<<<<< HEAD
 def dd(args):
     """
     This method dd takes an argument args and performs the following operations:
@@ -214,7 +213,7 @@
     finally:
         # Exit the program
         sys.exit()
-=======
+
 CLONE_TO_DIR = Path(__file__).parent.parent / "benchmark_repos"
 
 
@@ -245,5 +244,4 @@
             f.read()
         return True
     except UnicodeDecodeError:
-        return False
->>>>>>> 9498bdde
+        return False