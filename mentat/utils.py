--- conflicted
+++ resolved
@@ -82,17 +82,6 @@
     return resource
 
 
-<<<<<<< HEAD
-# TODO: Should we use a templating library (like jinja?) for this?
-def create_viewer(
-    literal_messages: list[tuple[str, list[tuple[str, list[dict[str, str]] | None]]]]
-) -> Path:
-    messages_json = json.dumps(literal_messages, default=str)
-    viewer_resource = fetch_resource(conversation_viewer_path)
-    with viewer_resource.open("r") as viewer_file:
-        html = viewer_file.read()
-    html = html.replace("{{ messages }}", messages_json)
-=======
 def create_viewer(transcripts: list[Transcript]) -> Path:
     env = Environment(
         loader=PackageLoader("mentat", "resources/templates"),
@@ -100,7 +89,6 @@
     )
     template = env.get_template("conversation_viewer.jinja")
     html = template.render(transcripts=transcripts[:500])
->>>>>>> f260b162
 
     viewer_path = mentat_dir_path / conversation_viewer_path
     with viewer_path.open("w") as viewer_file:
