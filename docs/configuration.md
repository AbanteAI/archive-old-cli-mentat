# 🔧 Configuration

To change Mentat's configuration, create `.mentat_config.json` in the git root of the project you are running Mentat for. Alternatively, creating `~/.mentat/.mentat_config.json` will create a default user config that Mentat will use if no config exists in your current git project.

## Options

### Use 32k
Allow Mentat to use OpenAI's gpt-4 32k context window model. Your API key must already have access to the model.
```json
{
    "model": "gpt-4-32k-0314"
}
```

### File Exclude Glob list
List of [glob patterns](https://docs.python.org/3/library/glob.html) to exclude files from being read/edited by Mentat. These take effect whenever you provide Mentat with a directory as an argument. Mentat will add all files in the directory that are not in your `.gitignore` and do not match these glob patterns. Glob patterns are interpreted from the git root location. If you wanted to exclude all files ending in `.py`, the pattern to use would be `**/*.py` rather than `*.py`. Here is an example that would exclude all hidden directories and files:
```json
{
    "file-exclude-glob-list": ["**/.*, **/.*/**"]
}
```

### Input Style
A list of key-value pairs defining a custom [Pygment Style](https://pygments.org/docs/styledevelopment/) to style the Mentat prompt.
```json
{
    "input-style": [
        [
            "",
            "#9835bd"
        ],
        [
            "prompt",
            "#ffffff bold"
        ],
        [
            "continuation",
            "#ffffff bold"
        ]
    ]
}
```

### Maximum Context

If you're using a model other than gpt-3.5 or gpt-4 we won't be able to infer the model's context size so you need to manually set the maximum context like so. 
```json
{
    "maximum-context": "16000"
}
```
This can also be used to save costs for instance if you want to use a maximum of 16k tokens when using gpt-4-32k.

## 🦙 Alternative Models

Mentat is powered with openai's sdk so you can direct it to use a local model, or any hosted model which conforms to OpenAi's API spec. For example if you host a Llama instance following the directions [here](https://github.com/abetlen/llama-cpp-python#web-server) then you use that model with Mentat by exporting its path e.g.
```bash
export OPENAI_API_BASE="http://localhost:8000/v1
```
and then setting your model in `~/.mentat/.mentat_config.json`:
```json
{
    "model": "/absolute/path/to/7B/llama-model.gguf"
    "maximum-context": 2048
}
```
<<<<<<< HEAD
For models other than gpt-3.5 and gpt-4 we may not be able to infer a maximum context size so you'll also have to set the maximum-context.
=======
For models other than gpt-3.5 and gpt-4 we may not be able to infer a maximum context size so you'll also have to set the maximum-context.

### Alternative Formats

Mentat is able to edit files by parsing a specific format that the model is told to follow. We are always working to improve the format we use, and have multiple formats available. Although we expect the default format to perform the best, you can test out other formats using the configuration.
```json
{
    "format": "block"
}
```
Available formats:
* block
* replacement
* split-diff
>>>>>>> b5785106
<|MERGE_RESOLUTION|>--- conflicted
+++ resolved
@@ -64,9 +64,6 @@
     "maximum-context": 2048
 }
 ```
-<<<<<<< HEAD
-For models other than gpt-3.5 and gpt-4 we may not be able to infer a maximum context size so you'll also have to set the maximum-context.
-=======
 For models other than gpt-3.5 and gpt-4 we may not be able to infer a maximum context size so you'll also have to set the maximum-context.
 
 ### Alternative Formats
@@ -80,5 +77,4 @@
 Available formats:
 * block
 * replacement
-* split-diff
->>>>>>> b5785106
+* split-diff