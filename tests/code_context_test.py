--- conflicted
+++ resolved
@@ -212,18 +212,11 @@
         mock_session_context.stream,
         mock_session_context.code_context.git_root,
     )
-<<<<<<< HEAD
-    code_context.set_paths(["file_1.py"], [])
-
-    mock_session_context.config.auto_context = True
-    mock_session_context.config.auto_context_llm = False
-=======
     code_context.include("file_1.py")
-    code_context.use_llm = False
+    mock_session_context.config.llm_feature_filter = 0
     mock_session_context.config.auto_context_tokens = 8000
     filter_mock = AsyncMock(side_effect=lambda features: features)
     mocker.patch.object(DefaultFilter, "filter", side_effect=filter_mock)
->>>>>>> 3195310a
 
     async def _count_max_tokens_where(tokens_used: int) -> int:
         code_message = await code_context.get_code_message(tokens_used, prompt="prompt")
@@ -265,28 +258,17 @@
 
 @pytest.mark.asyncio
 async def test_get_code_message_ignore(mocker, temp_testbed, mock_session_context):
-<<<<<<< HEAD
-    mock_session_context.config.auto_context = True
-    mock_session_context.config.auto_context_llm = False
-    mock_session_context.config.maximum_context = 7000
-=======
     mock_session_context.config.auto_context_tokens = 8000
+    mock_session_context.config.llm_feature_filter = 0
     mocker.patch.object(Config, "maximum_context", new=7000)
     filter_mock = AsyncMock(side_effect=lambda features: features)
     mocker.patch.object(DefaultFilter, "filter", side_effect=filter_mock)
->>>>>>> 3195310a
     code_context = CodeContext(
         mock_session_context.stream,
         temp_testbed,
         ignore_patterns=["scripts", "**/*.txt"],
     )
-<<<<<<< HEAD
-    code_context.set_paths([], [], ["scripts", "**/*.txt"])
-    code_message = await code_context.get_code_message("", 1e6)
-=======
-    code_context.use_llm = False
     code_message = await code_context.get_code_message(0, prompt="prompt")
->>>>>>> 3195310a
 
     # Iterate through all files in temp_testbed; if they're not in the ignore
     # list, they should be in the code message.
