--- conflicted
+++ resolved
@@ -351,13 +351,8 @@
         assert feature.user_included is False
 
     # Test with include_files argument matching one file
-<<<<<<< HEAD
     code_context.include(path1)
-    features = code_context._get_all_features(level=CodeMessageLevel.FILE_NAME)
-=======
-    code_context.set_paths([path1], [])
     features = code_context.get_all_features(level=CodeMessageLevel.FILE_NAME)
->>>>>>> ffd6f32e
     assert len(features) == 2
     feature1b = next(f for f in features if f.path == path1)
     feature2b = next(f for f in features if f.path == path2)
