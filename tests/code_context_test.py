--- conflicted
+++ resolved
@@ -8,12 +8,9 @@
 from mentat.code_context import CodeContext, CodeContextSettings, _get_all_features
 from mentat.code_feature import CodeMessageLevel
 from mentat.config_manager import ConfigManager
-<<<<<<< HEAD
 from mentat.diff_context import DiffContext
-=======
 from mentat.git_handler import get_non_gitignored_files
 from mentat.include_files import is_file_text_encoded
->>>>>>> 9525fad6
 from mentat.llm_api import count_tokens
 from tests.conftest import run_git_command
 
@@ -334,7 +331,6 @@
     assert await _count_auto_tokens_where(0) == 42  # Include_files only
 
 
-<<<<<<< HEAD
 @pytest.mark.clear_testbed
 def test_get_all_features(temp_testbed, mock_session_context):
     # Create a sample file
@@ -352,6 +348,7 @@
     features = _get_all_features(
         git_root=mock_session_context.git_root,
         include_files={},
+        ignore_files=set(),
         diff_context=diff_context,
         code_map=False,
         level=CodeMessageLevel.CODE,
@@ -373,6 +370,7 @@
     features = _get_all_features(
         git_root=mock_session_context.git_root,
         include_files=include_files,
+        ignore_files=set(),
         diff_context=diff_context,
         code_map=False,
         level=CodeMessageLevel.FILE_NAME,
@@ -384,7 +382,8 @@
     assert feature1b.level == CodeMessageLevel.FILE_NAME
     assert feature2b.user_included is False
     assert feature2b.level == CodeMessageLevel.FILE_NAME
-=======
+
+
 @pytest.mark.asyncio
 async def test_get_code_message_ignore(temp_testbed, mock_session_context):
     code_context_settings = CodeContextSettings(auto_tokens=7000)
@@ -408,5 +407,4 @@
         ):
             assert rel_path not in code_message
         else:
-            assert rel_path in code_message
->>>>>>> 9525fad6
+            assert rel_path in code_message