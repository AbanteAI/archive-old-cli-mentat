--- conflicted
+++ resolved
@@ -10,12 +10,8 @@
 from mentat.config import Config
 from mentat.git_handler import get_non_gitignored_files
 from mentat.include_files import is_file_text_encoded
-<<<<<<< HEAD
 from mentat.interval import Interval
-from mentat.llm_api import count_tokens
-=======
 from mentat.llm_api_handler import count_tokens
->>>>>>> ffd2290f
 from tests.conftest import run_git_command
 
 
@@ -65,12 +61,12 @@
     with file_path_2.open("w") as file_2:
         file_2.write("Testing")
 
-    paths = [file_path_1, file_path_2]
-    code_context = CodeContext(
-        mock_session_context.stream,
-        mock_session_context.git_root,
-    )
-    code_context.set_paths(paths, [])
+    code_context = CodeContext(
+        mock_session_context.stream,
+        mock_session_context.git_root,
+    )
+    code_context.include(file_path_1)
+    code_context.include(file_path_2)
     expected_file_paths = [
         temp_testbed / file_path_1,
         temp_testbed / file_path_2,
