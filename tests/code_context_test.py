--- conflicted
+++ resolved
@@ -34,17 +34,8 @@
             file.write("I am a file")
 
     # Run CodeFileManager on the git_testing_dir, and also explicitly pass in ignored_file_2.txt
-<<<<<<< HEAD
     mock_code_context.include(testing_dir_path)
     mock_code_context.include(ignored_file_path_2)
-=======
-    code_context = CodeContext(
-        mock_session_context.stream,
-        mock_session_context.git_root,
-    )
-    code_context.include(testing_dir_path)
-    code_context.include(ignored_file_path_2)
->>>>>>> 47b383ed
 
     expected_file_paths = [
         os.path.join(temp_testbed, ignored_file_path_2),
@@ -68,17 +59,8 @@
     with file_path_2.open("w") as file_2:
         file_2.write("Testing")
 
-<<<<<<< HEAD
     mock_code_context.include(file_path_1)
     mock_code_context.include(file_path_2)
-=======
-    code_context = CodeContext(
-        mock_session_context.stream,
-        mock_session_context.git_root,
-    )
-    code_context.include(file_path_1)
-    code_context.include(file_path_2)
->>>>>>> 47b383ed
     expected_file_paths = [
         temp_testbed / file_path_1,
         temp_testbed / file_path_2,
@@ -113,31 +95,15 @@
             "Config excludes me but I'm included if added directly"
         )
 
-<<<<<<< HEAD
     mock_code_context.include(".")
     mock_code_context.include(directly_added_glob_excluded_path)
 
-    file_paths = [
-        str(file_path.resolve()) for file_path in mock_code_context.include_files
-    ]
-    assert os.path.join(temp_testbed, glob_exclude_path) not in file_paths
-    assert os.path.join(temp_testbed, glob_include_path) in file_paths
-    assert os.path.join(temp_testbed, directly_added_glob_excluded_path) in file_paths
-=======
-    code_context = CodeContext(
-        mock_session_context.stream,
-        mock_session_context.git_root,
-    )
-    code_context.include(".")
-    code_context.include(directly_added_glob_excluded_path)
-
-    assert Path(temp_testbed / glob_exclude_path) not in code_context.include_files
-    assert Path(temp_testbed / glob_include_path) in code_context.include_files
+    assert Path(temp_testbed / glob_exclude_path) not in mock_code_context.include_files
+    assert Path(temp_testbed / glob_include_path) in mock_code_context.include_files
     assert (
         Path(temp_testbed / directly_added_glob_excluded_path)
-        in code_context.include_files
-    )
->>>>>>> 47b383ed
+        in mock_code_context.include_files
+    )
 
 
 @pytest.mark.asyncio
@@ -157,15 +123,7 @@
     with open(glob_exclude_path, "w") as glob_exclude_file:
         glob_exclude_file.write("I am not included")
 
-<<<<<<< HEAD
     mock_code_context.include("**/*.py")
-=======
-    code_context = CodeContext(
-        mock_session_context.stream,
-        mock_session_context.git_root,
-    )
-    code_context.include("**/*.py")
->>>>>>> 47b383ed
 
     file_paths = [
         str(file_path.resolve()) for file_path in mock_code_context.include_files
@@ -190,15 +148,7 @@
     with open(glob_exclude_path, "w") as glob_exclude_file:
         glob_exclude_file.write("I am excluded")
 
-<<<<<<< HEAD
     mock_code_context.include("**/*.py", exclude_patterns=["**/*.py", "**/*.ts"])
-=======
-    code_context = CodeContext(
-        mock_session_context.stream,
-        mock_session_context.git_root,
-    )
-    code_context.include("**/*.py", exclude_patterns=["**/*.py", "**/*.ts"])
->>>>>>> 47b383ed
 
     file_paths = [file_path for file_path in mock_code_context.include_files]
     assert os.path.join(temp_testbed, glob_include_then_exclude_path) not in file_paths
@@ -253,15 +203,7 @@
 @pytest.mark.asyncio
 async def test_get_code_message_cache(mocker, temp_testbed, mock_code_context):
     mocker.patch.object(Config, "maximum_context", new=10)
-<<<<<<< HEAD
     mock_code_context.include(
-=======
-    code_context = CodeContext(
-        mock_session_context.stream,
-        mock_session_context.git_root,
-    )
-    code_context.include(
->>>>>>> 47b383ed
         "multifile_calculator", exclude_patterns=["multifile_calculator/calculator.py"]
     )
 
@@ -296,15 +238,7 @@
 @pytest.mark.asyncio
 async def test_get_code_message_include(mocker, temp_testbed, mock_code_context):
     mocker.patch.object(Config, "maximum_context", new=0)
-<<<<<<< HEAD
     mock_code_context.include(
-=======
-    code_context = CodeContext(
-        mock_session_context.stream,
-        mock_session_context.git_root,
-    )
-    code_context.include(
->>>>>>> 47b383ed
         "multifile_calculator", exclude_patterns=["multifile_calculator/calculator.py"]
     )
 
@@ -379,15 +313,7 @@
         file2.write("def sample_function():\n    pass\n")
 
     # Test without include_files
-<<<<<<< HEAD
-    features = mock_code_context._get_all_features(level=CodeMessageLevel.CODE)
-=======
-    code_context = CodeContext(
-        mock_session_context.stream,
-        mock_session_context.git_root,
-    )
-    features = code_context.get_all_features(level=CodeMessageLevel.CODE)
->>>>>>> 47b383ed
+    features = mock_code_context.get_all_features(level=CodeMessageLevel.CODE)
     assert len(features) == 2
     feature1 = next(f for f in features if f.path == path1)
     feature2 = next(f for f in features if f.path == path2)
@@ -399,13 +325,8 @@
         assert feature.user_included is False
 
     # Test with include_files argument matching one file
-<<<<<<< HEAD
     mock_code_context.include(path1)
-    features = mock_code_context._get_all_features(level=CodeMessageLevel.FILE_NAME)
-=======
-    code_context.include(path1)
-    features = code_context.get_all_features(level=CodeMessageLevel.FILE_NAME)
->>>>>>> 47b383ed
+    features = mock_code_context.get_all_features(level=CodeMessageLevel.FILE_NAME)
     assert len(features) == 2
     feature1b = next(f for f in features if f.path == path1)
     feature2b = next(f for f in features if f.path == path2)
@@ -421,13 +342,8 @@
     mocker.patch.object(Config, "maximum_context", new=7000)
     code_context = CodeContext(
         mock_session_context.stream,
-<<<<<<< HEAD
-        mock_session_context.code_context.git_root,
-        exclude_patterns=["scripts", "**/*.txt"],
-=======
-        mock_session_context.git_root,
+        temp_testbed,
         ignore_patterns=["scripts", "**/*.txt"],
->>>>>>> 47b383ed
     )
     code_context.use_llm = False
     code_message = await code_context.get_code_message("", 1e6)
