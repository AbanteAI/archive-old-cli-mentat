from pathlib import Path
from textwrap import dedent

import pytest

from mentat.python_client.client import PythonClient


@pytest.mark.asyncio
async def test_editing_file_auto_accept(temp_testbed, mock_call_llm_api):
    file_name = "test.py"
    with open(file_name, "w") as f:
        f.write("# Line 1")

    mock_call_llm_api.set_streamed_values([dedent(f"""\
        Conversation

        @@start
        {{
            "file": "{file_name}",
            "action": "insert",
            "insert-before-line": 2,
            "insert-after-line": 1
        }}
        @@code
        # Line 2
        @@end""")])
<<<<<<< HEAD
    python_client = PythonClient(cwd=Path.cwd(), paths=["."])
=======

    python_client = PythonClient(cwd=temp_testbed, paths=["."])
>>>>>>> 47b383ed
    await python_client.startup()
    await python_client.call_mentat_auto_accept("Conversation")
    await python_client.wait_for_edit_completion()
    with open(file_name, "r") as f:
        content = f.read()
        expected_content = "# Line 1\n# Line 2"
    assert content == expected_content
    await python_client.shutdown()


@pytest.mark.asyncio
async def test_collects_mentat_response(temp_testbed, mock_call_llm_api):
    file_name = "test.py"
    with open(file_name, "w") as f:
        f.write("# Line 1")

    mock_call_llm_api.set_streamed_values([dedent(f"""\
        Conversation

        @@start
        {{
            "file": "{file_name}",
            "action": "insert",
            "insert-before-line": 2,
            "insert-after-line": 1
        }}
        @@code
        # Line 2
        @@end""")])

<<<<<<< HEAD
    python_client = PythonClient(cwd=Path.cwd(), paths=["."])
=======
    python_client = PythonClient(cwd=temp_testbed, paths=["."])
>>>>>>> 47b383ed
    await python_client.startup()
    response = await python_client.call_mentat("Conversation")
    response += await python_client.call_mentat("y")
    assert "Conversation" in response
    assert "Apply these changes? 'Y/n/i' or provide feedback." in response
    await python_client.shutdown()<|MERGE_RESOLUTION|>--- conflicted
+++ resolved
@@ -1,4 +1,3 @@
-from pathlib import Path
 from textwrap import dedent
 
 import pytest
@@ -25,12 +24,8 @@
         @@code
         # Line 2
         @@end""")])
-<<<<<<< HEAD
-    python_client = PythonClient(cwd=Path.cwd(), paths=["."])
-=======
 
     python_client = PythonClient(cwd=temp_testbed, paths=["."])
->>>>>>> 47b383ed
     await python_client.startup()
     await python_client.call_mentat_auto_accept("Conversation")
     await python_client.wait_for_edit_completion()
@@ -61,11 +56,7 @@
         # Line 2
         @@end""")])
 
-<<<<<<< HEAD
-    python_client = PythonClient(cwd=Path.cwd(), paths=["."])
-=======
     python_client = PythonClient(cwd=temp_testbed, paths=["."])
->>>>>>> 47b383ed
     await python_client.startup()
     response = await python_client.call_mentat("Conversation")
     response += await python_client.call_mentat("y")
