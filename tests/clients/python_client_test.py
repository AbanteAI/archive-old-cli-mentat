from textwrap import dedent

import pytest

from mentat.python_client.client import PythonClient


@pytest.mark.asyncio
<<<<<<< HEAD
async def test_editing_file_auto_accept(
    temp_testbed,
    mock_call_llm_api,
):
=======
async def test_editing_file_auto_accept(temp_testbed, mock_call_llm_api):
>>>>>>> 7e5aa551
    file_name = "test.py"
    with open(file_name, "w") as f:
        f.write("# Line 1")

    mock_call_llm_api.set_streamed_values([dedent(f"""\
        Conversation

        @@start
        {{
            "file": "{file_name}",
            "action": "insert",
            "insert-before-line": 2,
            "insert-after-line": 1
        }}
        @@code
        # Line 2
        @@end""")])

    python_client = PythonClient(cwd=temp_testbed, paths=["."])
    await python_client.startup()
    await python_client.call_mentat_auto_accept("Conversation")
    await python_client.wait_for_edit_completion()
    with open(file_name, "r") as f:
        content = f.read()
        expected_content = "# Line 1\n# Line 2"
    assert content == expected_content
    await python_client.shutdown()


@pytest.mark.asyncio
<<<<<<< HEAD
async def test_collects_mentat_response(
    temp_testbed,
    mock_call_llm_api,
):
=======
async def test_collects_mentat_response(temp_testbed, mock_call_llm_api):
>>>>>>> 7e5aa551
    file_name = "test.py"
    with open(file_name, "w") as f:
        f.write("# Line 1")

    mock_call_llm_api.set_streamed_values([dedent(f"""\
        Conversation

        @@start
        {{
            "file": "{file_name}",
            "action": "insert",
            "insert-before-line": 2,
            "insert-after-line": 1
        }}
        @@code
        # Line 2
        @@end""")])

    python_client = PythonClient(cwd=temp_testbed, paths=["."])
    await python_client.startup()
    response = await python_client.call_mentat("Conversation")
    response += await python_client.call_mentat("y")
    assert "Conversation" in response
    assert "Apply these changes? 'Y/n/i' or provide feedback." in response
    await python_client.shutdown()<|MERGE_RESOLUTION|>--- conflicted
+++ resolved
@@ -6,19 +6,15 @@
 
 
 @pytest.mark.asyncio
-<<<<<<< HEAD
-async def test_editing_file_auto_accept(
-    temp_testbed,
-    mock_call_llm_api,
-):
-=======
 async def test_editing_file_auto_accept(temp_testbed, mock_call_llm_api):
->>>>>>> 7e5aa551
     file_name = "test.py"
     with open(file_name, "w") as f:
         f.write("# Line 1")
 
-    mock_call_llm_api.set_streamed_values([dedent(f"""\
+    mock_call_llm_api.set_streamed_values(
+        [
+            dedent(
+                f"""\
         Conversation
 
         @@start
@@ -30,7 +26,10 @@
         }}
         @@code
         # Line 2
-        @@end""")])
+        @@end"""
+            )
+        ]
+    )
 
     python_client = PythonClient(cwd=temp_testbed, paths=["."])
     await python_client.startup()
@@ -44,19 +43,15 @@
 
 
 @pytest.mark.asyncio
-<<<<<<< HEAD
-async def test_collects_mentat_response(
-    temp_testbed,
-    mock_call_llm_api,
-):
-=======
 async def test_collects_mentat_response(temp_testbed, mock_call_llm_api):
->>>>>>> 7e5aa551
     file_name = "test.py"
     with open(file_name, "w") as f:
         f.write("# Line 1")
 
-    mock_call_llm_api.set_streamed_values([dedent(f"""\
+    mock_call_llm_api.set_streamed_values(
+        [
+            dedent(
+                f"""\
         Conversation
 
         @@start
@@ -68,8 +63,12 @@
         }}
         @@code
         # Line 2
-        @@end""")])
+        @@end"""
+            )
+        ]
+    )
 
+    python_client = PythonClient(cwd=temp_testbed, paths=["."])
     python_client = PythonClient(cwd=temp_testbed, paths=["."])
     await python_client.startup()
     response = await python_client.call_mentat("Conversation")
