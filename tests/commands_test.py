--- conflicted
+++ resolved
@@ -53,11 +53,7 @@
         ]
     )
 
-<<<<<<< HEAD
-    session = Session(cwd=temp_testbed, paths=[])
-=======
     session = Session(cwd=temp_testbed)
->>>>>>> 0d47b2e2
     session.start()
     await session.stream.recv(channel="client_exit")
 
@@ -117,8 +113,6 @@
         @@end""")])
 
     session = Session(cwd=temp_testbed, paths=[temp_file_name])
-<<<<<<< HEAD
-=======
     session.start()
     await session.stream.recv(channel="client_exit")
 
@@ -173,7 +167,6 @@
         """)])
 
     session = Session(cwd=Path.cwd(), paths=[temp_file_name])
->>>>>>> 0d47b2e2
     session.start()
     await session.stream.recv(channel="client_exit")
 
