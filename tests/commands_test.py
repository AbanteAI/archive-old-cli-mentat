--- conflicted
+++ resolved
@@ -22,9 +22,7 @@
 
 
 @pytest.mark.asyncio
-async def test_commit_command(
-    temp_testbed, mock_setup_api_key, mock_collect_user_input
-):
+async def test_commit_command(temp_testbed, mock_setup_api_key, mock_collect_user_input):
     file_name = "test_file.py"
     with open(file_name, "w") as f:
         f.write("# Commit me!")
@@ -45,9 +43,7 @@
 
 # TODO: test without git
 @pytest.mark.asyncio
-async def test_include_command(
-    temp_testbed, mock_setup_api_key, mock_collect_user_input
-):
+async def test_include_command(temp_testbed, mock_setup_api_key, mock_collect_user_input):
     mock_collect_user_input.set_stream_messages(
         [
             "/include scripts",
@@ -60,16 +56,12 @@
     await session.stream.recv(channel="client_exit")
 
     code_context = SESSION_CONTEXT.get().code_context
-    assert (
-        Path(temp_testbed) / "scripts" / "calculator.py" in code_context.include_files
-    )
+    assert Path(temp_testbed) / "scripts" / "calculator.py" in code_context.include_files
 
 
 # TODO: test without git
 @pytest.mark.asyncio
-async def test_exclude_command(
-    temp_testbed, mock_setup_api_key, mock_collect_user_input
-):
+async def test_exclude_command(temp_testbed, mock_setup_api_key, mock_collect_user_input):
     mock_collect_user_input.set_stream_messages(
         [
             "/exclude scripts",
@@ -86,14 +78,16 @@
 
 
 @pytest.mark.asyncio
-async def test_undo_command(
-    temp_testbed, mock_setup_api_key, mock_collect_user_input, mock_call_llm_api
-):
+async def test_undo_command(temp_testbed, mock_setup_api_key, mock_collect_user_input, mock_call_llm_api):
     temp_file_name = "temp.py"
     with open(temp_file_name, "w") as f:
-        f.write(dedent("""\
-            # This is a temporary file
-            # with 2 lines"""))
+        f.write(
+            dedent(
+                """\
+            # This is a temporary file
+            # with 2 lines"""
+            )
+        )
 
     mock_collect_user_input.set_stream_messages(
         [
@@ -104,7 +98,10 @@
         ]
     )
 
-    mock_call_llm_api.set_generator_values([dedent(f"""\
+    mock_call_llm_api.set_generator_values(
+        [
+            dedent(
+                f"""\
         Conversation
 
         @@start
@@ -116,7 +113,10 @@
         }}
         @@code
         # I inserted this comment
-        @@end""")])
+        @@end"""
+            )
+        ]
+    )
 
     session = Session([temp_file_name])
     session.start()
@@ -124,21 +124,25 @@
 
     with open(temp_file_name, "r") as f:
         content = f.read()
-        expected_content = dedent("""\
-            # This is a temporary file
-            # with 2 lines""")
+        expected_content = dedent(
+            """\
+            # This is a temporary file
+            # with 2 lines"""
+        )
     assert content == expected_content
 
 
 @pytest.mark.asyncio
-async def test_undo_all_command(
-    temp_testbed, mock_setup_api_key, mock_collect_user_input, mock_call_llm_api
-):
+async def test_undo_all_command(temp_testbed, mock_setup_api_key, mock_collect_user_input, mock_call_llm_api):
     temp_file_name = "temp.py"
     with open(temp_file_name, "w") as f:
-        f.write(dedent("""\
-            # This is a temporary file
-            # with 2 lines"""))
+        f.write(
+            dedent(
+                """\
+            # This is a temporary file
+            # with 2 lines"""
+            )
+        )
 
     mock_collect_user_input.set_stream_messages(
         [
@@ -150,7 +154,10 @@
     )
 
     # TODO: Make a way to set multiple return values for call_llm_api and reset multiple edits at once
-    mock_call_llm_api.set_generator_values([dedent(f"""\
+    mock_call_llm_api.set_generator_values(
+        [
+            dedent(
+                f"""\
         Conversation
 
         @@start
@@ -162,7 +169,10 @@
         }}
         @@code
         # I inserted this comment
-        @@end""")])
+        @@end"""
+            )
+        ]
+    )
 
     session = Session([temp_file_name])
     session.start()
@@ -170,16 +180,16 @@
 
     with open(temp_file_name, "r") as f:
         content = f.read()
-        expected_content = dedent("""\
-            # This is a temporary file
-            # with 2 lines""")
+        expected_content = dedent(
+            """\
+            # This is a temporary file
+            # with 2 lines"""
+        )
     assert content == expected_content
 
 
 @pytest.mark.asyncio
-async def test_clear_command(
-    temp_testbed, mock_setup_api_key, mock_collect_user_input, mock_call_llm_api
-):
+async def test_clear_command(temp_testbed, mock_setup_api_key, mock_collect_user_input, mock_call_llm_api):
     mock_collect_user_input.set_stream_messages(
         [
             "Request",
@@ -190,13 +200,8 @@
     mock_call_llm_api.set_generator_values(["Answer"])
 
     session = Session(cwd=Path.cwd())
-<<<<<<< HEAD
-    await session.start()
-    session.stream.stop()
-=======
-    session.start()
-    await session.stream.recv(channel="client_exit")
->>>>>>> 5661c913
+    session.start()
+    await session.stream.recv(channel="client_exit")
 
     conversation = SESSION_CONTEXT.get().conversation
     assert len(conversation.get_messages()) == 1
@@ -204,9 +209,7 @@
 
 # TODO: test without git
 @pytest.mark.asyncio
-async def test_search_command(
-    mocker, temp_testbed, mock_setup_api_key, mock_call_llm_api, mock_collect_user_input
-):
+async def test_search_command(mocker, temp_testbed, mock_setup_api_key, mock_call_llm_api, mock_collect_user_input):
     mock_collect_user_input.set_stream_messages(
         [
             "Request",
@@ -215,22 +218,15 @@
         ]
     )
     mock_call_llm_api.set_generator_values(["Answer"])
-    mock_feature = CodeFeature(
-        Path(temp_testbed) / "multifile_calculator" / "calculator.py"
-    )
+    mock_feature = CodeFeature(Path(temp_testbed) / "multifile_calculator" / "calculator.py")
     mock_score = 1.0
     mocker.patch(
         "mentat.code_context.CodeContext.search",
         return_value=[(mock_feature, mock_score)],
     )
     session = Session(cwd=Path.cwd())
-<<<<<<< HEAD
-    await session.start()
-    session.stream.stop()
-=======
-    session.start()
-    await session.stream.recv(channel="client_exit")
->>>>>>> 5661c913
+    session.start()
+    await session.stream.recv(channel="client_exit")
 
     rel_path = mock_feature.path.relative_to(Path(temp_testbed))
     assert str(rel_path) in session.stream.messages[-3].data
