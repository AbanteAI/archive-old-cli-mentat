--- conflicted
+++ resolved
@@ -54,18 +54,12 @@
         ]
     )
 
-<<<<<<< HEAD
-    session = Session(cwd=temp_testbed, paths=[])
-=======
     session = Session(cwd=temp_testbed)
->>>>>>> e7efbf67
     session.start()
     await session.stream.recv(channel="client_exit")
 
     code_context = SESSION_CONTEXT.get().code_context
-    assert (
-        Path(temp_testbed) / "scripts" / "calculator.py" in code_context.include_files
-    )
+    assert Path(temp_testbed) / "scripts" / "calculator.py" in code_context.include_files
 
 
 # TODO: test without git
@@ -90,9 +84,13 @@
 async def test_undo_command(temp_testbed, mock_collect_user_input, mock_call_llm_api):
     temp_file_name = "temp.py"
     with open(temp_file_name, "w") as f:
-        f.write(dedent("""\
+        f.write(
+            dedent(
+                """\
             # This is a temporary file
-            # with 2 lines"""))
+            # with 2 lines"""
+            )
+        )
 
     mock_collect_user_input.set_stream_messages(
         [
@@ -103,7 +101,10 @@
         ]
     )
 
-    mock_call_llm_api.set_streamed_values([dedent(f"""\
+    mock_call_llm_api.set_streamed_values(
+        [
+            dedent(
+                f"""\
         Conversation
 
         @@start
@@ -115,7 +116,10 @@
         }}
         @@code
         # I inserted this comment
-        @@end""")])
+        @@end"""
+            )
+        ]
+    )
 
     session = Session(cwd=temp_testbed, paths=[temp_file_name])
     session.start()
@@ -123,21 +127,25 @@
 
     with open(temp_file_name, "r") as f:
         content = f.read()
-        expected_content = dedent("""\
+        expected_content = dedent(
+            """\
             # This is a temporary file
-            # with 2 lines""")
+            # with 2 lines"""
+        )
     assert content == expected_content
 
 
 @pytest.mark.asyncio
-async def test_undo_all_command(
-    temp_testbed, mock_collect_user_input, mock_call_llm_api
-):
+async def test_undo_all_command(temp_testbed, mock_collect_user_input, mock_call_llm_api):
     temp_file_name = "temp.py"
     with open(temp_file_name, "w") as f:
-        f.write(dedent("""\
+        f.write(
+            dedent(
+                """\
             # This is a temporary file
-            # with 2 lines"""))
+            # with 2 lines"""
+            )
+        )
 
     mock_collect_user_input.set_stream_messages(
         [
@@ -149,7 +157,10 @@
     )
 
     # TODO: Make a way to set multiple return values for call_llm_api and reset multiple edits at once
-    mock_call_llm_api.set_streamed_values([dedent(f"""\
+    mock_call_llm_api.set_streamed_values(
+        [
+            dedent(
+                f"""\
         Conversation
 
         @@start
@@ -161,7 +172,10 @@
         }}
         @@code
         # I inserted this comment
-        @@end""")])
+        @@end"""
+            )
+        ]
+    )
 
     session = Session(cwd=temp_testbed, paths=[temp_file_name])
     session.start()
@@ -169,9 +183,11 @@
 
     with open(temp_file_name, "r") as f:
         content = f.read()
-        expected_content = dedent("""\
+        expected_content = dedent(
+            """\
             # This is a temporary file
-            # with 2 lines""")
+            # with 2 lines"""
+        )
     assert content == expected_content
 
 
@@ -196,9 +212,7 @@
 
 # TODO: test without git
 @pytest.mark.asyncio
-async def test_search_command(
-    mocker, temp_testbed, mock_call_llm_api, mock_collect_user_input
-):
+async def test_search_command(mocker, temp_testbed, mock_call_llm_api, mock_collect_user_input):
     mock_collect_user_input.set_stream_messages(
         [
             "Request",
@@ -207,9 +221,7 @@
         ]
     )
     mock_call_llm_api.set_streamed_values(["Answer"])
-    mock_feature = CodeFeature(
-        Path(temp_testbed) / "multifile_calculator" / "calculator.py"
-    )
+    mock_feature = CodeFeature(Path(temp_testbed) / "multifile_calculator" / "calculator.py")
     mock_score = 1.0
     mocker.patch(
         "mentat.code_context.CodeContext.search",
@@ -279,10 +291,7 @@
     # Test the exception path where no browser is open
     mock_vision_manager.screenshot.side_effect = ScreenshotException
     await screenshot_command.apply("fake_path")
-    assert (
-        stream.messages[-1].data
-        == 'No browser open. Run "/screenshot path" with a url or local file'
-    )
+    assert stream.messages[-1].data == 'No browser open. Run "/screenshot path" with a url or local file'
 
     # Test non-gpt models aren't changed
     config.model = "test"
