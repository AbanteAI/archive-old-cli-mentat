--- conflicted
+++ resolved
@@ -187,15 +187,9 @@
     )
     mock_call_llm_api.set_generator_values(["Answer"])
 
-<<<<<<< HEAD
     session = Session(cwd=Path.cwd())
-    await session.start()
-    session.stream.stop()
-=======
-    session = Session()
-    session.start()
-    await session.stream.recv(channel="client_exit")
->>>>>>> 26749b4a
+    session.start()
+    await session.stream.recv(channel="client_exit")
 
     conversation = SESSION_CONTEXT.get().conversation
     assert len(conversation.get_messages()) == 1
@@ -221,15 +215,9 @@
         "mentat.code_context.CodeContext.search",
         return_value=[(mock_feature, mock_score)],
     )
-<<<<<<< HEAD
     session = Session(cwd=Path.cwd())
-    await session.start()
-    session.stream.stop()
-=======
-    session = Session()
-    session.start()
-    await session.stream.recv(channel="client_exit")
->>>>>>> 26749b4a
+    session.start()
+    await session.stream.recv(channel="client_exit")
 
     rel_path = mock_feature.path.relative_to(Path(temp_testbed))
     assert str(rel_path) in session.stream.messages[-3].data
