import subprocess
from pathlib import Path
from textwrap import dedent

import pytest

from mentat.code_feature import CodeFeature
from mentat.command.command import Command, InvalidCommand
from mentat.command.commands.context import ContextCommand
from mentat.command.commands.help import HelpCommand
from mentat.session import Session
from mentat.session_context import SESSION_CONTEXT


def test_invalid_command():
    assert isinstance(Command.create_command("non-existent"), InvalidCommand)


@pytest.mark.asyncio
async def test_help_command(mock_call_llm_api):
    command = Command.create_command("help")
    await command.apply()
    assert isinstance(command, HelpCommand)


@pytest.mark.asyncio
async def test_commit_command(temp_testbed, mock_collect_user_input):
    file_name = "test_file.py"
    with open(file_name, "w") as f:
        f.write("# Commit me!")

    mock_collect_user_input.set_stream_messages(
        [
            "/commit",
            "q",
        ]
    )

<<<<<<< HEAD
    session = Session(cwd=temp_testbed, paths=[])
=======
    session = Session(cwd=Path.cwd())
>>>>>>> 7c66d622
    session.start()
    await session.stream.recv(channel="client_exit")

    assert subprocess.check_output(["git", "status", "-s"], text=True) == ""


# TODO: test without git
@pytest.mark.asyncio
async def test_include_command(temp_testbed, mock_collect_user_input):
    mock_collect_user_input.set_stream_messages(
        [
            "/include scripts",
            "q",
        ]
    )

    session = Session(cwd=temp_testbed)
    session.start()
    await session.stream.recv(channel="client_exit")

    code_context = SESSION_CONTEXT.get().code_context
    assert (
        Path(temp_testbed) / "scripts" / "calculator.py" in code_context.include_files
    )


# TODO: test without git
@pytest.mark.asyncio
async def test_exclude_command(temp_testbed, mock_collect_user_input):
    mock_collect_user_input.set_stream_messages(
        [
            "/exclude scripts",
            "q",
        ]
    )

    session = Session(cwd=temp_testbed, paths=["scripts"])
    session.start()
    await session.stream.recv(channel="client_exit")

    code_context = SESSION_CONTEXT.get().code_context
    assert not code_context.include_files


@pytest.mark.asyncio
async def test_undo_command(temp_testbed, mock_collect_user_input, mock_call_llm_api):
    temp_file_name = "temp.py"
    with open(temp_file_name, "w") as f:
        f.write(dedent("""\
            # This is a temporary file
            # with 2 lines"""))

    mock_collect_user_input.set_stream_messages(
        [
            "Edit the file",
            "y",
            "/undo",
            "q",
        ]
    )

    mock_call_llm_api.set_streamed_values([dedent(f"""\
        Conversation

        @@start
        {{
            "file": "{temp_file_name}",
            "action": "insert",
            "insert-after-line": 1,
            "insert-before-line": 2
        }}
        @@code
        # I inserted this comment
        @@end""")])

    session = Session(cwd=temp_testbed, paths=[temp_file_name])
    session.start()
    await session.stream.recv(channel="client_exit")

    with open(temp_file_name, "r") as f:
        content = f.read()
        expected_content = dedent("""\
            # This is a temporary file
            # with 2 lines""")
    assert content == expected_content


@pytest.mark.asyncio
async def test_redo_command(temp_testbed, mock_collect_user_input, mock_call_llm_api):
    temp_file_name = "temp.py"
    with open(temp_file_name, "w") as f:
        f.write(dedent("""\
            # This is a temporary file
            # with 2 lines"""))

    mock_collect_user_input.set_stream_messages(
        [
            "Edit the file",
            "y",
            "/undo",
            "/redo",
            "q",
        ]
    )

    new_file_name = "new_temp.py"
    mock_call_llm_api.set_streamed_values([dedent(f"""\
        Conversation

        @@start
        {{
            "file": "{temp_file_name}",
            "action": "insert",
            "insert-after-line": 1,
            "insert-before-line": 2
        }}
        @@code
        # I inserted this comment
        @@end
        @@start
        {{
            "file": "{new_file_name}",
            "action": "create-file"
        }}
        @@code
        # I created this file
        @@end
        """)])

    session = Session(cwd=Path.cwd(), paths=[temp_file_name])
    session.start()
    await session.stream.recv(channel="client_exit")

    with open(temp_file_name, "r") as f:
        content = f.read()
        expected_content = dedent("""\
            # This is a temporary file
            # I inserted this comment
            # with 2 lines""")
    assert content == expected_content

    with open(new_file_name, "r") as f:
        content = f.read()
        expected_content = dedent("""\
            # I created this file""")
    assert content == expected_content


@pytest.mark.asyncio
async def test_undo_all_command(
    temp_testbed, mock_collect_user_input, mock_call_llm_api
):
    temp_file_name = "temp.py"
    with open(temp_file_name, "w") as f:
        f.write(dedent("""\
            # This is a temporary file
            # with 2 lines"""))

    mock_collect_user_input.set_stream_messages(
        [
            "",
            "y",
            "/undo-all",
            "q",
        ]
    )

    # TODO: Make a way to set multiple return values for call_llm_api and reset multiple edits at once
    mock_call_llm_api.set_streamed_values([dedent(f"""\
        Conversation

        @@start
        {{
            "file": "{temp_file_name}",
            "action": "insert",
            "insert-after-line": 1,
            "insert-before-line": 2
        }}
        @@code
        # I inserted this comment
        @@end""")])

    session = Session(cwd=temp_testbed, paths=[temp_file_name])
    session.start()
    await session.stream.recv(channel="client_exit")

    with open(temp_file_name, "r") as f:
        content = f.read()
        expected_content = dedent("""\
            # This is a temporary file
            # with 2 lines""")
    assert content == expected_content


@pytest.mark.asyncio
async def test_clear_command(temp_testbed, mock_collect_user_input, mock_call_llm_api):
    mock_collect_user_input.set_stream_messages(
        [
            "Request",
            "/clear",
            "q",
        ]
    )
    mock_call_llm_api.set_streamed_values(["Answer"])

    session = Session(cwd=Path.cwd())
    session.start()
    await session.stream.recv(channel="client_exit")

    conversation = SESSION_CONTEXT.get().conversation
    assert len(conversation.get_messages()) == 1


# TODO: test without git
@pytest.mark.asyncio
async def test_search_command(
    mocker, temp_testbed, mock_call_llm_api, mock_collect_user_input
):
    mock_collect_user_input.set_stream_messages(
        [
            "Request",
            "/search Query",
            "q",
        ]
    )
    mock_call_llm_api.set_streamed_values(["Answer"])
    mock_feature = CodeFeature(
        Path(temp_testbed) / "multifile_calculator" / "calculator.py"
    )
    mock_score = 1.0
    mocker.patch(
        "mentat.code_context.CodeContext.search",
        return_value=[(mock_feature, mock_score)],
    )
    session = Session(cwd=Path.cwd())
    session.start()
    await session.stream.recv(channel="client_exit")

    rel_path = mock_feature.path.relative_to(Path(temp_testbed))
    assert str(rel_path) in session.stream.messages[-3].data
    assert "cost" in session.stream.messages[-2].data


@pytest.mark.asyncio
async def test_context_command(temp_testbed, mock_call_llm_api):
    command = Command.create_command("context")
    await command.apply()
    assert isinstance(command, ContextCommand)


@pytest.mark.asyncio
async def test_config_command(mock_call_llm_api):
    session_context = SESSION_CONTEXT.get()
    config = session_context.config
    stream = session_context.stream
    command = Command.create_command("config")
    await command.apply("test")
    assert stream.messages[-1].data == "Unrecognized config option: test"
    await command.apply("model")
    assert stream.messages[-1].data.startswith("model: ")
    await command.apply("model", "test")
    assert stream.messages[-1].data == "model set to test"
    assert config.model == "test"
    await command.apply("model", "test", "lol")
    assert stream.messages[-1].data == "Too many arguments"


@pytest.mark.asyncio
async def test_screenshot_command(mocker):
    # Mock the session context and its attributes
    session_context = SESSION_CONTEXT.get()
    mock_vision_manager = mocker.MagicMock()
    session_context.vision_manager = mock_vision_manager
    config = session_context.config
    stream = session_context.stream
    conversation = session_context.conversation

    assert config.model != "gpt-4-vision-preview"

    mock_vision_manager.screenshot.return_value = "fake_image_data"

    screenshot_command = Command.create_command("screenshot")
    await screenshot_command.apply("fake_path")

    mock_vision_manager.screenshot.assert_called_once_with("fake_path")
    assert config.model == "gpt-4-vision-preview"
    assert stream.messages[-1].data == "Screenshot taken for: fake_path."
    assert conversation._messages[-1] == {
        "role": "user",
        "content": [
            {"type": "text", "text": "A screenshot of fake_path"},
            {"type": "image_url", "image_url": {"url": "fake_image_data"}},
        ],
    }

    # Test non-gpt models aren't changed
    config.model = "test"
    await screenshot_command.apply("fake_path")
    assert config.model == "test"

    # Test other models containing vision aren't changed
    config.model = "gpt-vision"
    await screenshot_command.apply("fake_path")
    assert config.model == "gpt-vision"<|MERGE_RESOLUTION|>--- conflicted
+++ resolved
@@ -36,11 +36,7 @@
         ]
     )
 
-<<<<<<< HEAD
     session = Session(cwd=temp_testbed, paths=[])
-=======
-    session = Session(cwd=Path.cwd())
->>>>>>> 7c66d622
     session.start()
     await session.stream.recv(channel="client_exit")
 
