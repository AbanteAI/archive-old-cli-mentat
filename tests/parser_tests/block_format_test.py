--- conflicted
+++ resolved
@@ -51,15 +51,9 @@
         @@end""".format(file_name=temp_file_name))])
 
     # Run the system with the temporary file path
-<<<<<<< HEAD
-    session = Session(cwd=Path.cwd(), paths=[temp_file_name])
-    await session.start()
-    session.stream.stop()
-=======
-    session = Session([temp_file_name])
-    session.start()
-    await session.stream.recv(channel="client_exit")
->>>>>>> 26749b4a
+    session = Session(cwd=Path.cwd(), paths=[temp_file_name])
+    session.start()
+    await session.stream.recv(channel="client_exit")
 
     # Check if the temporary file is modified as expected
     with open(temp_file_name, "r") as f:
@@ -107,15 +101,9 @@
         @@end""".format(file_name=temp_file_name))])
 
     # Run the system with the temporary file path
-<<<<<<< HEAD
-    session = Session(cwd=Path.cwd(), paths=[temp_file_name])
-    await session.start()
-    session.stream.stop()
-=======
-    session = Session([temp_file_name])
-    session.start()
-    await session.stream.recv(channel="client_exit")
->>>>>>> 26749b4a
+    session = Session(cwd=Path.cwd(), paths=[temp_file_name])
+    session.start()
+    await session.stream.recv(channel="client_exit")
 
     # Check if the temporary file is modified as expected
     with open(temp_file_name, "r") as f:
@@ -161,15 +149,9 @@
         @@end""".format(file_name=temp_file_name))])
 
     # Run the system with the temporary file path
-<<<<<<< HEAD
-    session = Session(cwd=Path.cwd(), paths=[temp_file_name])
-    await session.start()
-    session.stream.stop()
-=======
-    session = Session([temp_file_name])
-    session.start()
-    await session.stream.recv(channel="client_exit")
->>>>>>> 26749b4a
+    session = Session(cwd=Path.cwd(), paths=[temp_file_name])
+    session.start()
+    await session.stream.recv(channel="client_exit")
 
     # Check if the temporary file is modified as expected
     with open(temp_file_name, "r") as f:
@@ -208,15 +190,9 @@
         # I created this file
         @@end""".format(file_name=temp_file_name))])
 
-<<<<<<< HEAD
     session = Session(cwd=Path.cwd(), paths=["."])
-    await session.start()
-    session.stream.stop()
-=======
-    session = Session(["."])
-    session.start()
-    await session.stream.recv(channel="client_exit")
->>>>>>> 26749b4a
+    session.start()
+    await session.stream.recv(channel="client_exit")
 
     # Check if the temporary file is modified as expected
     with open(temp_file_name, "r") as f:
@@ -257,15 +233,9 @@
         @@end""".format(file_name=temp_file_name))])
 
     # Run the system with the temporary file path
-<<<<<<< HEAD
-    session = Session(cwd=Path.cwd(), paths=[temp_file_name])
-    await session.start()
-    session.stream.stop()
-=======
-    session = Session([temp_file_name])
-    session.start()
-    await session.stream.recv(channel="client_exit")
->>>>>>> 26749b4a
+    session = Session(cwd=Path.cwd(), paths=[temp_file_name])
+    session.start()
+    await session.stream.recv(channel="client_exit")
 
     # Check if the temporary file is modified as expected
     assert not os.path.exists(temp_file_name)
@@ -301,15 +271,9 @@
         }}
         @@end""")])
 
-<<<<<<< HEAD
-    session = Session(cwd=Path.cwd(), paths=[temp_file_name])
-    await session.start()
-    session.stream.stop()
-=======
-    session = Session([temp_file_name])
-    session.start()
-    await session.stream.recv(channel="client_exit")
->>>>>>> 26749b4a
+    session = Session(cwd=Path.cwd(), paths=[temp_file_name])
+    session.start()
+    await session.stream.recv(channel="client_exit")
     with open(temp_2_file_name) as new_file:
         content = new_file.read()
         expected_content = "# Move me!"
@@ -360,15 +324,9 @@
         }}
         @@end""")])
 
-<<<<<<< HEAD
-    session = Session(cwd=Path.cwd(), paths=[temp_file_name])
-    await session.start()
-    session.stream.stop()
-=======
-    session = Session([temp_file_name])
-    session.start()
-    await session.stream.recv(channel="client_exit")
->>>>>>> 26749b4a
+    session = Session(cwd=Path.cwd(), paths=[temp_file_name])
+    session.start()
+    await session.stream.recv(channel="client_exit")
     with open(temp_2_file_name) as new_file:
         content = new_file.read()
         expected_content = "# I inserted this comment!\n# Move me!"
@@ -419,15 +377,9 @@
         # I inserted this comment!
         @@end""")])
 
-<<<<<<< HEAD
-    session = Session(cwd=Path.cwd(), paths=[temp_file_name])
-    await session.start()
-    session.stream.stop()
-=======
-    session = Session([temp_file_name])
-    session.start()
-    await session.stream.recv(channel="client_exit")
->>>>>>> 26749b4a
+    session = Session(cwd=Path.cwd(), paths=[temp_file_name])
+    session.start()
+    await session.stream.recv(channel="client_exit")
     with open(temp_2_file_name) as new_file:
         content = new_file.read()
         expected_content = "# I inserted this comment!\n# Move me!"
@@ -486,15 +438,9 @@
         @@end""".format(file_name=temp_file_name))])
 
     # Run the system with the temporary file path
-<<<<<<< HEAD
-    session = Session(cwd=Path.cwd(), paths=[temp_file_name])
-    await session.start()
-    session.stream.stop()
-=======
-    session = Session([temp_file_name])
-    session.start()
-    await session.stream.recv(channel="client_exit")
->>>>>>> 26749b4a
+    session = Session(cwd=Path.cwd(), paths=[temp_file_name])
+    session.start()
+    await session.stream.recv(channel="client_exit")
 
     # Check if the temporary file is modified as expected
     with open(temp_file_name, "r") as f:
@@ -558,15 +504,9 @@
         @@end""".format(file_name=temp_file_name))])
 
     # Run the system with the temporary file path
-<<<<<<< HEAD
-    session = Session(cwd=Path.cwd(), paths=[temp_file_name])
-    await session.start()
-    session.stream.stop()
-=======
-    session = Session([temp_file_name])
-    session.start()
-    await session.stream.recv(channel="client_exit")
->>>>>>> 26749b4a
+    session = Session(cwd=Path.cwd(), paths=[temp_file_name])
+    session.start()
+    await session.stream.recv(channel="client_exit")
 
     # Check if the temporary file is modified as expected
     with open(temp_file_name, "r") as f:
