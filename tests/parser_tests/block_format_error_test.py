from pathlib import Path
from textwrap import dedent

import pytest

from mentat.config import Config
from mentat.parsers.block_parser import BlockParser
from mentat.session import Session


@pytest.fixture(autouse=True)
def block_parser(mocker):
    mocker.patch.object(Config, "parser", new=BlockParser())


temp_file_name = "temp.py"
template_insert_content = "# I inserted this comment"
template_insert_expected_content = template_insert_content + "\n"
template_double_insert_expected_content = (
    template_insert_content + "\n\n" + template_insert_content
)
template_insert = dedent(f"""\
    @@start
    {{
        "file": "{temp_file_name}",
        "action": "insert",
        "insert-after-line": 0,
        "insert-before-line": 1
    }}
    @@code
    {template_insert_content}
    @@end
    """)
template_insert2 = dedent(f"""\
    @@start
    {{
        "file": "{temp_file_name}",
        "action": "insert",
        "insert-after-line": 1,
        "insert-before-line": 2
    }}
    @@code
    {template_insert_content}
    @@end
    """)


async def error_test_template(
    mock_call_llm_api,
    mock_collect_user_input,
    mock_setup_api_key,
    changes,
):
    # Automatically set everything up given and use given changes
    with open(temp_file_name, "w") as f:
        f.write("")

    mock_collect_user_input.set_stream_messages(
        [
            "Go!",
            "y",
            "q",
        ]
    )
    mock_call_llm_api.set_generator_values([changes])

    session = Session(cwd=Path.cwd(), paths=[temp_file_name])
<<<<<<< HEAD
    await session.start()
    session.stream.stop()
=======
    session.start()
    await session.stream.recv(channel="client_exit")
>>>>>>> 5661c913
    with open(temp_file_name, "r") as f:
        content = f.read()
    return content


# These tests should not accept any changes after the invalid one
@pytest.mark.asyncio
async def test_malformed_json(
    mock_call_llm_api, mock_collect_user_input, mock_setup_api_key
):
    # Should stop and only allow applying changes up to that point, not including malformed change
    content = await error_test_template(
        mock_call_llm_api,
        mock_collect_user_input,
        mock_setup_api_key,
        template_insert + dedent("""\
        @@start
        {{
            "malformed-json: [,
        }}
        @@code
        # My json is malformed :(
        @@end
        """) + template_insert2,
    )
    assert content == template_insert_expected_content


@pytest.mark.asyncio
async def test_unknown_action(
    mock_call_llm_api, mock_collect_user_input, mock_setup_api_key
):
    # Should stop and only allow applying changes up to that point, not including unknown action change
    content = await error_test_template(
        mock_call_llm_api,
        mock_collect_user_input,
        mock_setup_api_key,
        template_insert + dedent(f"""\
        @@start
        {{
            "file": "{temp_file_name}",
            "action": "unknown",
            "insert-after-line": 0,
            "insert-before-line": 1
        }}
        @@code
        # I am unknown
        @@end
        """) + template_insert2,
    )
    assert content == template_insert_expected_content


@pytest.mark.asyncio
async def test_no_line_numbers(
    mock_call_llm_api, mock_collect_user_input, mock_setup_api_key
):
    # Should have line numbers
    content = await error_test_template(
        mock_call_llm_api,
        mock_collect_user_input,
        mock_setup_api_key,
        template_insert + dedent(f"""\
        @@start
        {{
            "file": "{temp_file_name}",
            "action": "replace"
        }}
        @@code
        # I have no line numbers
        @@end
        """) + template_insert2,
    )
    assert content == template_insert_expected_content


@pytest.mark.asyncio
async def test_invalid_line_numbers(
    mock_call_llm_api, mock_collect_user_input, mock_setup_api_key
):
    # First line number should be <= the last line number
    content = await error_test_template(
        mock_call_llm_api,
        mock_collect_user_input,
        mock_setup_api_key,
        template_insert + dedent(f"""\
        @@start
        {{
            "file": "{temp_file_name}",
            "action": "replace",
            "start-line": 10,
            "end-line": 4
        }}
        @@code
        # I have wrong line numbers
        @@end
        """) + template_insert2,
    )
    assert content == template_insert_expected_content


@pytest.mark.asyncio
async def test_existing_file(
    mock_call_llm_api, mock_collect_user_input, mock_setup_api_key
):
    # Creating file that already exists should fail
    content = await error_test_template(
        mock_call_llm_api,
        mock_collect_user_input,
        mock_setup_api_key,
        template_insert + dedent(f"""\
        @@start
        {{
            "file": "{temp_file_name}",
            "action": "create-file"
        }}
        @@code
        # I already exist
        @@end
        """) + template_insert2,
    )
    assert content == ""


@pytest.mark.asyncio
async def test_file_not_in_context(
    mock_call_llm_api, mock_collect_user_input, mock_setup_api_key
):
    with open("iamnotincontext", "w") as f:
        f.write("")
    # Trying to access file not in context should fail
    content = await error_test_template(
        mock_call_llm_api,
        mock_collect_user_input,
        mock_setup_api_key,
        template_insert + dedent("""\
        @@start
        {
            "file": "iamnotincontext",
            "action": "insert",
            "insert-after-line": 0,
            "insert-before-line": 1
        }
        @@code
        # I am not in context
        @@end
        """) + template_insert2,
    )
    assert content == template_double_insert_expected_content


@pytest.mark.asyncio
async def test_rename_file_already_exists(
    mock_call_llm_api, mock_collect_user_input, mock_setup_api_key
):
    # Trying to rename to existing file shouldn't work
    existing_file_name = "existing.py"
    with open(existing_file_name, "w") as existing_file:
        existing_file.write("I was always here")
    content = await error_test_template(
        mock_call_llm_api,
        mock_collect_user_input,
        mock_setup_api_key,
        template_insert + dedent(f"""\
        @@start
        {{
            "file": "{temp_file_name}",
            "action": "rename-file",
            "name": "{existing_file_name}"
        }}
        @@end
        """) + template_insert2,
    )
    assert content == template_double_insert_expected_content<|MERGE_RESOLUTION|>--- conflicted
+++ resolved
@@ -16,10 +16,9 @@
 temp_file_name = "temp.py"
 template_insert_content = "# I inserted this comment"
 template_insert_expected_content = template_insert_content + "\n"
-template_double_insert_expected_content = (
-    template_insert_content + "\n\n" + template_insert_content
-)
-template_insert = dedent(f"""\
+template_double_insert_expected_content = template_insert_content + "\n\n" + template_insert_content
+template_insert = dedent(
+    f"""\
     @@start
     {{
         "file": "{temp_file_name}",
@@ -30,8 +29,10 @@
     @@code
     {template_insert_content}
     @@end
-    """)
-template_insert2 = dedent(f"""\
+    """
+)
+template_insert2 = dedent(
+    f"""\
     @@start
     {{
         "file": "{temp_file_name}",
@@ -42,7 +43,8 @@
     @@code
     {template_insert_content}
     @@end
-    """)
+    """
+)
 
 
 async def error_test_template(
@@ -65,13 +67,8 @@
     mock_call_llm_api.set_generator_values([changes])
 
     session = Session(cwd=Path.cwd(), paths=[temp_file_name])
-<<<<<<< HEAD
-    await session.start()
-    session.stream.stop()
-=======
     session.start()
     await session.stream.recv(channel="client_exit")
->>>>>>> 5661c913
     with open(temp_file_name, "r") as f:
         content = f.read()
     return content
@@ -79,15 +76,15 @@
 
 # These tests should not accept any changes after the invalid one
 @pytest.mark.asyncio
-async def test_malformed_json(
-    mock_call_llm_api, mock_collect_user_input, mock_setup_api_key
-):
+async def test_malformed_json(mock_call_llm_api, mock_collect_user_input, mock_setup_api_key):
     # Should stop and only allow applying changes up to that point, not including malformed change
     content = await error_test_template(
         mock_call_llm_api,
         mock_collect_user_input,
         mock_setup_api_key,
-        template_insert + dedent("""\
+        template_insert
+        + dedent(
+            """\
         @@start
         {{
             "malformed-json: [,
@@ -95,21 +92,23 @@
         @@code
         # My json is malformed :(
         @@end
-        """) + template_insert2,
-    )
-    assert content == template_insert_expected_content
-
-
-@pytest.mark.asyncio
-async def test_unknown_action(
-    mock_call_llm_api, mock_collect_user_input, mock_setup_api_key
-):
+        """
+        )
+        + template_insert2,
+    )
+    assert content == template_insert_expected_content
+
+
+@pytest.mark.asyncio
+async def test_unknown_action(mock_call_llm_api, mock_collect_user_input, mock_setup_api_key):
     # Should stop and only allow applying changes up to that point, not including unknown action change
     content = await error_test_template(
         mock_call_llm_api,
         mock_collect_user_input,
         mock_setup_api_key,
-        template_insert + dedent(f"""\
+        template_insert
+        + dedent(
+            f"""\
         @@start
         {{
             "file": "{temp_file_name}",
@@ -120,21 +119,23 @@
         @@code
         # I am unknown
         @@end
-        """) + template_insert2,
-    )
-    assert content == template_insert_expected_content
-
-
-@pytest.mark.asyncio
-async def test_no_line_numbers(
-    mock_call_llm_api, mock_collect_user_input, mock_setup_api_key
-):
+        """
+        )
+        + template_insert2,
+    )
+    assert content == template_insert_expected_content
+
+
+@pytest.mark.asyncio
+async def test_no_line_numbers(mock_call_llm_api, mock_collect_user_input, mock_setup_api_key):
     # Should have line numbers
     content = await error_test_template(
         mock_call_llm_api,
         mock_collect_user_input,
         mock_setup_api_key,
-        template_insert + dedent(f"""\
+        template_insert
+        + dedent(
+            f"""\
         @@start
         {{
             "file": "{temp_file_name}",
@@ -143,21 +144,23 @@
         @@code
         # I have no line numbers
         @@end
-        """) + template_insert2,
-    )
-    assert content == template_insert_expected_content
-
-
-@pytest.mark.asyncio
-async def test_invalid_line_numbers(
-    mock_call_llm_api, mock_collect_user_input, mock_setup_api_key
-):
+        """
+        )
+        + template_insert2,
+    )
+    assert content == template_insert_expected_content
+
+
+@pytest.mark.asyncio
+async def test_invalid_line_numbers(mock_call_llm_api, mock_collect_user_input, mock_setup_api_key):
     # First line number should be <= the last line number
     content = await error_test_template(
         mock_call_llm_api,
         mock_collect_user_input,
         mock_setup_api_key,
-        template_insert + dedent(f"""\
+        template_insert
+        + dedent(
+            f"""\
         @@start
         {{
             "file": "{temp_file_name}",
@@ -168,21 +171,23 @@
         @@code
         # I have wrong line numbers
         @@end
-        """) + template_insert2,
-    )
-    assert content == template_insert_expected_content
-
-
-@pytest.mark.asyncio
-async def test_existing_file(
-    mock_call_llm_api, mock_collect_user_input, mock_setup_api_key
-):
+        """
+        )
+        + template_insert2,
+    )
+    assert content == template_insert_expected_content
+
+
+@pytest.mark.asyncio
+async def test_existing_file(mock_call_llm_api, mock_collect_user_input, mock_setup_api_key):
     # Creating file that already exists should fail
     content = await error_test_template(
         mock_call_llm_api,
         mock_collect_user_input,
         mock_setup_api_key,
-        template_insert + dedent(f"""\
+        template_insert
+        + dedent(
+            f"""\
         @@start
         {{
             "file": "{temp_file_name}",
@@ -191,15 +196,15 @@
         @@code
         # I already exist
         @@end
-        """) + template_insert2,
+        """
+        )
+        + template_insert2,
     )
     assert content == ""
 
 
 @pytest.mark.asyncio
-async def test_file_not_in_context(
-    mock_call_llm_api, mock_collect_user_input, mock_setup_api_key
-):
+async def test_file_not_in_context(mock_call_llm_api, mock_collect_user_input, mock_setup_api_key):
     with open("iamnotincontext", "w") as f:
         f.write("")
     # Trying to access file not in context should fail
@@ -207,7 +212,9 @@
         mock_call_llm_api,
         mock_collect_user_input,
         mock_setup_api_key,
-        template_insert + dedent("""\
+        template_insert
+        + dedent(
+            """\
         @@start
         {
             "file": "iamnotincontext",
@@ -218,15 +225,15 @@
         @@code
         # I am not in context
         @@end
-        """) + template_insert2,
+        """
+        )
+        + template_insert2,
     )
     assert content == template_double_insert_expected_content
 
 
 @pytest.mark.asyncio
-async def test_rename_file_already_exists(
-    mock_call_llm_api, mock_collect_user_input, mock_setup_api_key
-):
+async def test_rename_file_already_exists(mock_call_llm_api, mock_collect_user_input, mock_setup_api_key):
     # Trying to rename to existing file shouldn't work
     existing_file_name = "existing.py"
     with open(existing_file_name, "w") as existing_file:
@@ -235,7 +242,9 @@
         mock_call_llm_api,
         mock_collect_user_input,
         mock_setup_api_key,
-        template_insert + dedent(f"""\
+        template_insert
+        + dedent(
+            f"""\
         @@start
         {{
             "file": "{temp_file_name}",
@@ -243,6 +252,8 @@
             "name": "{existing_file_name}"
         }}
         @@end
-        """) + template_insert2,
+        """
+        )
+        + template_insert2,
     )
     assert content == template_double_insert_expected_content