--- conflicted
+++ resolved
@@ -38,15 +38,9 @@
         # I inserted this comment
         @""")])
 
-<<<<<<< HEAD
-    session = Session(cwd=Path.cwd(), paths=[temp_file_name])
-    await session.start()
-    session.stream.stop()
-=======
-    session = Session([temp_file_name])
-    session.start()
-    await session.stream.recv(channel="client_exit")
->>>>>>> 26749b4a
+    session = Session(cwd=Path.cwd(), paths=[temp_file_name])
+    session.start()
+    await session.stream.recv(channel="client_exit")
     with open(temp_file_name, "r") as f:
         content = f.read()
         expected_content = dedent("""\
@@ -79,15 +73,9 @@
         @ {temp_file_name} starting_line=1 ending_line=1
         @""")])
 
-<<<<<<< HEAD
-    session = Session(cwd=Path.cwd(), paths=[temp_file_name])
-    await session.start()
-    session.stream.stop()
-=======
-    session = Session([temp_file_name])
-    session.start()
-    await session.stream.recv(channel="client_exit")
->>>>>>> 26749b4a
+    session = Session(cwd=Path.cwd(), paths=[temp_file_name])
+    session.start()
+    await session.stream.recv(channel="client_exit")
     with open(temp_file_name, "r") as f:
         content = f.read()
         expected_content = dedent("""\
@@ -119,15 +107,9 @@
         # I inserted this comment
         @""")])
 
-<<<<<<< HEAD
-    session = Session(cwd=Path.cwd(), paths=[temp_file_name])
-    await session.start()
-    session.stream.stop()
-=======
-    session = Session([temp_file_name])
-    session.start()
-    await session.stream.recv(channel="client_exit")
->>>>>>> 26749b4a
+    session = Session(cwd=Path.cwd(), paths=[temp_file_name])
+    session.start()
+    await session.stream.recv(channel="client_exit")
     with open(temp_file_name, "r") as f:
         content = f.read()
         expected_content = dedent("""\
@@ -156,15 +138,9 @@
         # New line
         @""")])
 
-<<<<<<< HEAD
-    session = Session(cwd=Path.cwd(), paths=[temp_file_name])
-    await session.start()
-    session.stream.stop()
-=======
-    session = Session([temp_file_name])
-    session.start()
-    await session.stream.recv(channel="client_exit")
->>>>>>> 26749b4a
+    session = Session(cwd=Path.cwd(), paths=[temp_file_name])
+    session.start()
+    await session.stream.recv(channel="client_exit")
     with open(temp_file_name, "r") as f:
         content = f.read()
         expected_content = dedent("""\
@@ -195,15 +171,9 @@
 
         @ {temp_file_name} -""")])
 
-<<<<<<< HEAD
-    session = Session(cwd=Path.cwd(), paths=[temp_file_name])
-    await session.start()
-    session.stream.stop()
-=======
-    session = Session([temp_file_name])
-    session.start()
-    await session.stream.recv(channel="client_exit")
->>>>>>> 26749b4a
+    session = Session(cwd=Path.cwd(), paths=[temp_file_name])
+    session.start()
+    await session.stream.recv(channel="client_exit")
     assert not Path(temp_file_name).exists()
 
 
@@ -230,15 +200,9 @@
 
         @ {temp_file_name} {temp_file_name_2}""")])
 
-<<<<<<< HEAD
-    session = Session(cwd=Path.cwd(), paths=[temp_file_name])
-    await session.start()
-    session.stream.stop()
-=======
-    session = Session([temp_file_name])
-    session.start()
-    await session.stream.recv(channel="client_exit")
->>>>>>> 26749b4a
+    session = Session(cwd=Path.cwd(), paths=[temp_file_name])
+    session.start()
+    await session.stream.recv(channel="client_exit")
     assert not Path(temp_file_name).exists()
     with open(temp_file_name_2, "r") as f:
         content = f.read()
@@ -277,15 +241,9 @@
         # New line 2
         @""")])
 
-<<<<<<< HEAD
-    session = Session(cwd=Path.cwd(), paths=[temp_file_name])
-    await session.start()
-    session.stream.stop()
-=======
-    session = Session([temp_file_name])
-    session.start()
-    await session.stream.recv(channel="client_exit")
->>>>>>> 26749b4a
+    session = Session(cwd=Path.cwd(), paths=[temp_file_name])
+    session.start()
+    await session.stream.recv(channel="client_exit")
     assert not Path(temp_file_name).exists()
     with open(temp_file_name_2, "r") as f:
         content = f.read()
