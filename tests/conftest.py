import os
import shutil
import stat
import subprocess
import tempfile
import time
from datetime import datetime
from pathlib import Path
from unittest.mock import AsyncMock
from uuid import uuid4

import pytest
from openai.types.chat import ChatCompletion, ChatCompletionChunk, ChatCompletionMessage
from openai.types.chat.chat_completion import Choice
from openai.types.chat.chat_completion_chunk import Choice as AsyncChoice
from openai.types.chat.chat_completion_chunk import ChoiceDelta

from mentat import config
from mentat.code_context import CodeContext
from mentat.code_file_manager import CodeFileManager
from mentat.config import Config, config_file_name
from mentat.conversation import Conversation
from mentat.cost_tracker import CostTracker
from mentat.llm_api_handler import LlmApiHandler
from mentat.session_context import SESSION_CONTEXT, SessionContext
from mentat.session_stream import SessionStream, StreamMessage, StreamMessageSource
from mentat.streaming_printer import StreamingPrinter
from mentat.vision.vision_manager import VisionManager

pytest_plugins = ("pytest_reportlog",)


def filter_mark(items, mark, exists):
    new_items = []
    for item in items:
        marker = item.get_closest_marker(mark)
        if bool(marker) == bool(exists):
            new_items.append(item)
    return new_items


def pytest_addoption(parser):
    parser.addoption("--benchmark", action="store_true")
    parser.addoption("--uitest", action="store_true")
    # The following flags are used by benchmark tests
    parser.addoption(
        "--max_benchmarks",
        action="store",
        default="1",
        help="The maximum number of exercises to run",
    )
    parser.addoption(
        "--retries",
        action="store",
        default="1",
        help="Number of times to retry a benchmark",
    )
    parser.addoption(
        "--max_iterations",
        action="store",
        default="1",
        help="Number of times to rerun mentat with error messages",
    )
    parser.addoption(
        "--language",
        action="store",
        default="python",
        help="Which exercism language to do exercises for",
    )
    parser.addoption(
        "--max_workers",
        action="store",
        default="1",
        help="Number of workers to use for multiprocessing",
    )
    parser.addoption(
        "--refresh_repo",
        action="store_true",
        default=False,
        help="When set local changes will be discarded.",
    )
    parser.addoption(
        "--benchmarks",
        action="append",
        nargs="*",
        default=[],
        help=(
            "Which benchmarks to run. max_benchmarks ignored when set. Exact meaning"
            " depends on benchmark."
        ),
    )
    parser.addoption(
        "--repo",
        action="store",
        default="mentat",
        help="For benchmarks that are evaluated against a repo",
    )
    parser.addoption(
        "--evaluate_baseline",
        action="store_true",
        help="Evaluate the baseline for the benchmark",
    )


@pytest.fixture
def refresh_repo(request):
    return request.config.getoption("--refresh_repo")


@pytest.fixture
def benchmarks(request):
    benchmarks = request.config.getoption("--benchmarks")
    if len(benchmarks) == 1:
        return benchmarks[0]
    return benchmarks


@pytest.fixture
def max_benchmarks(request):
    return int(request.config.getoption("--max_benchmarks"))


def pytest_configure(config):
    config.addinivalue_line("markers", "benchmark: run benchmarks that call openai")
    config.addinivalue_line(
        "markers", "uitest: run ui-tests that get evaluated by humans"
    )
    config.addinivalue_line(
        "markers", "clear_testbed: create a testbed without any existing files"
    )
    config.addinivalue_line("markers", "no_git_testbed: create a testbed without git")


def pytest_collection_modifyitems(config, items):
    benchmark = config.getoption("--benchmark")
    uitest = config.getoption("--uitest")
    items[:] = filter_mark(items, "benchmark", benchmark)
    items[:] = filter_mark(items, "uitest", uitest)


@pytest.fixture
def get_marks(request):
    return [mark.name for mark in request.node.iter_markers()]


@pytest.fixture
def mock_collect_user_input(mocker):
    async_mock = AsyncMock()

    mocker.patch("mentat.session_input._get_input_request", side_effect=async_mock)

    def set_stream_messages(values):
        async_mock.side_effect = [
            StreamMessage(
                id=uuid4(),
                channel="default",
                source=StreamMessageSource.CLIENT,
                data=value,
                extra={},
                created_at=datetime.utcnow(),
            )
            for value in values
        ]

    async_mock.set_stream_messages = set_stream_messages
    return async_mock


@pytest.fixture(scope="function")
def mock_call_llm_api(mocker):
    completion_mock = mocker.patch.object(LlmApiHandler, "call_llm_api")

    def set_streamed_values(values):
        async def _async_generator():
            timestamp = int(time.time())
            for value in values:
                yield ChatCompletionChunk(
                    id="test-id",
                    choices=[
                        AsyncChoice(
                            delta=ChoiceDelta(content=value, role="assistant"),
                            finish_reason=None,
                            index=0,
                        )
                    ],
                    created=timestamp,
                    model="test-model",
                    object="chat.completion.chunk",
                )

        completion_mock.return_value = _async_generator()

    completion_mock.set_streamed_values = set_streamed_values

    def set_unstreamed_values(value):
        timestamp = int(time.time())
        completion_mock.return_value = ChatCompletion(
            id="test-id",
            choices=[
                Choice(
                    finish_reason="stop",
                    index=0,
                    message=ChatCompletionMessage(
                        content=value,
                        role="assistant",
                    ),
                )
            ],
            created=timestamp,
            model="test-model",
            object="chat.completion",
        )

    completion_mock.set_unstreamed_values = set_unstreamed_values
    return completion_mock


@pytest.fixture(scope="function")
def mock_call_embedding_api(mocker):
    embedding_mock = mocker.patch.object(LlmApiHandler, "call_embedding_api")

    def set_embedding_values(value):
        embedding_mock.return_value = value

    embedding_mock.set_embedding_values = set_embedding_values
    return embedding_mock


### Auto-used fixtures


@pytest.fixture(autouse=True, scope="function")
def mock_model_available(mocker):
    model_available_mock = mocker.patch.object(LlmApiHandler, "is_model_available")
    model_available_mock.return_value = True
    return model_available_mock


@pytest.fixture(autouse=True, scope="function")
def mock_initialize_client(mocker, request):
    if not request.config.getoption("--benchmark"):
        mocker.patch.object(LlmApiHandler, "initialize_client")


# ContextVars need to be set in a synchronous fixture due to pytest not propagating
# async fixture contexts to test contexts.
# https://github.com/pytest-dev/pytest-asyncio/issues/127


@pytest.fixture(autouse=True)
def mock_session_context(temp_testbed):
    """
    This is autoused to make it easier to write tests without having to worry about whether
    or not SessionContext is set; however, this SessionContext will be overwritten by the SessionContext
    set by a Session if the test creates a Session.
    If you create a Session or Client in your test, do NOT use this SessionContext!
    """
    # TODO make this `None` if there's no git (SessionContext needs to allow it)
    git_root = temp_testbed

    stream = SessionStream()

    cost_tracker = CostTracker()

    config = Config()

    llm_api_handler = LlmApiHandler()

    code_context = CodeContext(stream, git_root)

    code_file_manager = CodeFileManager()
    conversation = Conversation()

    vision_manager = VisionManager()

    session_context = SessionContext(
        Path.cwd(),
        stream,
        llm_api_handler,
        cost_tracker,
        git_root,
        config,
        code_context,
        code_file_manager,
        conversation,
        vision_manager,
    )
    token = SESSION_CONTEXT.set(session_context)
    yield session_context
    SESSION_CONTEXT.reset(token)


<<<<<<< HEAD
@pytest.fixture
def mock_code_context(temp_testbed, mock_session_context):
    code_context = CodeContext(
        mock_session_context.stream,
        mock_session_context.cwd,
    )
    return code_context


### Auto-used fixtures


=======
>>>>>>> ffd2290f
def run_git_command(cwd, *args):
    """Helper function to run a git command."""
    subprocess.run(
        ["git"] + list(args),
        cwd=cwd,
        stdout=subprocess.DEVNULL,
        stderr=subprocess.DEVNULL,
    )


def add_permissions(func, path, exc_info):
    """
    Error handler for ``shutil.rmtree``.

    If the error is due to an access error (read only file)
    it attempts to add write permission and then retries.

    If the error is for another reason it re-raises the error.
    """

    # Is the error an access error?
    if not os.access(path, os.W_OK):
        os.chmod(path, stat.S_IWUSR)
        func(path)
    else:
        raise


@pytest.fixture(autouse=True)
def temp_testbed(monkeypatch, get_marks):
    # Allow us to run tests from any directory
    base_dir = Path(__file__).parent.parent

    # create temporary copy of testbed, complete with git repo
    # realpath() resolves symlinks, required for paths to match on macOS
    temp_dir = os.path.realpath(tempfile.mkdtemp())
    temp_testbed = os.path.join(temp_dir, "testbed")
    os.mkdir(temp_testbed)

    if "no_git_testbed" not in get_marks:
        # Initialize git repo
        run_git_command(temp_testbed, "init")

        # Set local config for user.name and user.email. Set automatically on
        # MacOS, but not Windows/Ubuntu, which prevents commits from taking.
        run_git_command(temp_testbed, "config", "user.email", "test@example.com")
        run_git_command(temp_testbed, "config", "user.name", "Test User")

    if "clear_testbed" not in get_marks:
        # Copy testbed
        shutil.copytree(base_dir / "testbed", temp_testbed, dirs_exist_ok=True)
        shutil.copy(base_dir / ".gitignore", temp_testbed)

        if "no_git_testbed" not in get_marks:
            # Add all files and commit
            run_git_command(temp_testbed, "add", ".")
            run_git_command(temp_testbed, "commit", "-m", "add testbed")

    # necessary to undo chdir before calling rmtree, or it fails on windows
    with monkeypatch.context() as m:
        m.chdir(temp_testbed)
        yield Path(temp_testbed)

    shutil.rmtree(temp_dir, onerror=add_permissions)


# Always set the user config to just be a config in the temp_testbed; that way,
# it will be unset unless a specific test wants to make a config in the testbed
@pytest.fixture(autouse=True)
def mock_user_config(mocker):
    config.user_config_path = Path(config_file_name)


@pytest.fixture(autouse=True)
def mock_sleep_time(mocker):
    mocker.patch.object(StreamingPrinter, "sleep_time", new=lambda self: 0)


@pytest.fixture(autouse=True)
def mock_get_codemaps(mocker):
    mocker.patch("mentat.code_map.get_code_map", return_value=[])<|MERGE_RESOLUTION|>--- conflicted
+++ resolved
@@ -290,7 +290,6 @@
     SESSION_CONTEXT.reset(token)
 
 
-<<<<<<< HEAD
 @pytest.fixture
 def mock_code_context(temp_testbed, mock_session_context):
     code_context = CodeContext(
@@ -303,8 +302,6 @@
 ### Auto-used fixtures
 
 
-=======
->>>>>>> ffd2290f
 def run_git_command(cwd, *args):
     """Helper function to run a git command."""
     subprocess.run(
