--- conflicted
+++ resolved
@@ -6,13 +6,9 @@
 CLONE_TO_DIR = Path(__file__).parent / "repos"
 
 
-<<<<<<< HEAD
-def clone_repo(url: str, local_dir_name: str, refresh: bool = False) -> Path:
-=======
 def clone_repo(
     url: str, local_dir_name: str, refresh: bool = False, depth: int = 0
 ) -> None:
->>>>>>> 45158e9f
     local_dir = CLONE_TO_DIR / local_dir_name
     if os.path.exists(local_dir):
         if refresh:
