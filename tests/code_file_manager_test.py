import os
from pathlib import Path
from textwrap import dedent

import pytest

from mentat.include_files import get_include_files
from mentat.parsers.file_edit import FileEdit, Replacement
from mentat.session import Session


# Make sure we always give posix paths to GPT
@pytest.mark.asyncio
async def test_posix_paths(mock_session_context):
    dir_name = "dir"
    file_name = "file.txt"
    file_path = Path(os.path.join(dir_name, file_name))
    os.makedirs(dir_name, exist_ok=True)
    with open(file_path, "w") as file_file:
        file_file.write("I am a file")
    mock_session_context.code_context.include_files, _ = get_include_files(
        [file_path], []
    )

    code_message = await mock_session_context.code_context.get_code_message("", 1e6)
    assert dir_name + "/" + file_name in code_message.split("\n")


@pytest.mark.asyncio
async def test_partial_files(mocker, mock_session_context):
    dir_name = "dir"
    file_name = "file.txt"
    file_path = os.path.join(dir_name, file_name)
    os.makedirs(dir_name, exist_ok=True)
    with open(file_path, "w") as file_file:
        file_file.write(dedent("""\
             I am a file
             with 5 lines
             third
             fourth
             fifth"""))

    file_path_partial = file_path + ":1,3-5"
    mock_session_context.code_context.include_files, _ = get_include_files(
        [file_path_partial], []
    )
    mock_session_context.code_context.code_map = False

    code_message = await mock_session_context.code_context.get_code_message(
        "", max_tokens=1e6
    )
    assert code_message == dedent("""\
            Code Files:

            dir/file.txt
            1:I am a file
            ...
            3:third
            4:fourth
            5:fifth
              """)


@pytest.mark.asyncio
async def test_run_from_subdirectory(
    mock_collect_user_input, mock_call_llm_api, mock_setup_api_key
):
    """Run mentat from a subdirectory of the git root"""
    # Change to the subdirectory
    os.chdir("multifile_calculator")
    mock_collect_user_input.set_stream_messages(
        [
            (
                "Insert the comment # Hello on the first line of"
                " multifile_calculator/calculator.py and scripts/echo.py"
            ),
            "y",
            "q",
        ]
    )
    mock_call_llm_api.set_generator_values([dedent("""\
        I will insert a comment in both files.

        @@start
        {
            "file": "multifile_calculator/calculator.py",
            "action": "insert",
            "insert-after-line": 0,
            "insert-before-line": 1
        }
        @@code
        # Hello
        @@end
        @@start
        {
            "file": "scripts/echo.py",
            "action": "insert",
            "insert-after-line": 0,
            "insert-before-line": 1
        }
        @@code
        # Hello
        @@end""")])

<<<<<<< HEAD
    session = Session(cwd=Path.cwd(), paths=[Path("calculator.py"), Path("../scripts")])
    await session.start()
    session.stream.stop()
=======
    session = Session([Path("calculator.py"), Path("../scripts")])
    session.start()
    await session.stream.recv(channel="client_exit")
>>>>>>> 26749b4a

    # Check that it works
    with open("calculator.py") as f:
        calculator_output = f.readlines()
    with open("../scripts/echo.py") as f:
        echo_output = f.readlines()
    assert calculator_output[0].strip() == "# Hello"
    assert echo_output[0].strip() == "# Hello"


@pytest.mark.asyncio
async def test_change_after_creation(
    mock_collect_user_input, mock_call_llm_api, mock_setup_api_key
):
    file_name = Path("hello_world.py")
    mock_collect_user_input.set_stream_messages(
        [
            "Conversation",
            "y",
            "q",
        ]
    )
    mock_call_llm_api.set_generator_values([dedent(f"""\
        Conversation

        @@start
        {{
            "file": "{file_name}",
            "action": "create-file"
        }}
        @@code
        @@end
        @@start
        {{
            "file": "{file_name}",
            "action": "insert",
            "insert-after-line": 0,
            "insert-before-line": 1
        }}
        @@code
        print("Hello, World!")
        @@end""")])

<<<<<<< HEAD
    session = Session(cwd=Path.cwd())
    await session.start()
    session.stream.stop()
=======
    session = Session()
    session.start()
    await session.stream.recv(channel="client_exit")
>>>>>>> 26749b4a

    with file_name.open() as f:
        output = f.read()
    assert output == 'print("Hello, World!")'


@pytest.mark.asyncio
async def test_changed_file(
    mocker,
    temp_testbed,
    mock_collect_user_input,
    mock_session_context,
):
    dir_name = "dir"
    file_name = "file.txt"
    file_path = Path(temp_testbed) / dir_name / file_name
    os.makedirs(dir_name, exist_ok=True)
    with open(file_path, "w") as file_file:
        file_file.write("I am a file")

    code_context = mock_session_context.code_context
    code_context.include_files, _ = get_include_files([file_path], [])

    # Load code_file_manager's file_lines
    code_file_manager = mock_session_context.code_file_manager
    code_file_manager.read_file(file_path)

    # Update the included files
    with open(file_path, "w") as file_file:
        file_file.write("I was a file")

    # Try to write_changes
    file_edit = FileEdit(
        file_path=file_path,
        replacements=[Replacement(0, 1, ["I am a file", "with edited lines"])],
    )
    assert file_edit.is_valid()

    # Decline overwrite
    mock_collect_user_input.set_stream_messages(["n", "q"])
    await code_file_manager.write_changes_to_files([file_edit], code_context)
    assert file_path.read_text().splitlines() == ["I was a file"]

    # Accept overwrite
    mock_collect_user_input.set_stream_messages(["y", "q"])
    await code_file_manager.write_changes_to_files([file_edit], code_context)
    assert file_path.read_text().splitlines() == ["I am a file", "with edited lines"]<|MERGE_RESOLUTION|>--- conflicted
+++ resolved
@@ -102,15 +102,9 @@
         # Hello
         @@end""")])
 
-<<<<<<< HEAD
     session = Session(cwd=Path.cwd(), paths=[Path("calculator.py"), Path("../scripts")])
-    await session.start()
-    session.stream.stop()
-=======
-    session = Session([Path("calculator.py"), Path("../scripts")])
     session.start()
     await session.stream.recv(channel="client_exit")
->>>>>>> 26749b4a
 
     # Check that it works
     with open("calculator.py") as f:
@@ -154,15 +148,9 @@
         print("Hello, World!")
         @@end""")])
 
-<<<<<<< HEAD
     session = Session(cwd=Path.cwd())
-    await session.start()
-    session.stream.stop()
-=======
-    session = Session()
     session.start()
     await session.stream.recv(channel="client_exit")
->>>>>>> 26749b4a
 
     with file_name.open() as f:
         output = f.read()
