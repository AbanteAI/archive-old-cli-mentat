import os
from pathlib import Path
from textwrap import dedent

import pytest

from mentat.parsers.file_edit import FileEdit, Replacement
from mentat.session import Session


# Make sure we always give posix paths to GPT
@pytest.mark.asyncio
async def test_posix_paths(mock_session_context):
    dir_name = "dir"
    file_name = "file.txt"
    file_path = Path(os.path.join(dir_name, file_name))
    os.makedirs(dir_name, exist_ok=True)
    with open(file_path, "w") as file_file:
        file_file.write("I am a file")
    mock_session_context.code_context.include(file_path)

    code_message = await mock_session_context.code_context.get_code_message(0)
    assert any(
        line.startswith(dir_name + "/" + file_name) for line in code_message.split("\n")
    )


@pytest.mark.ragdaemon
@pytest.mark.asyncio
async def test_partial_files(mocker, mock_session_context):
    dir_name = "dir"
    file_name = "file.txt"
    file_path = os.path.join(dir_name, file_name)
    os.makedirs(dir_name, exist_ok=True)
    with open(file_path, "w") as file_file:
        file_file.write(
            dedent(
                """\
             I am a file
             with 5 lines
             third
             fourth
             fifth"""
            )
        )

    file_path_partial = Path(file_path + ":1,3-5")
    mock_session_context.code_context.include(file_path_partial)
    mock_session_context.code_context.code_map = False

    code_message = await mock_session_context.code_context.get_code_message(0)
    assert code_message == dedent(
        """\
            Code Files:

            dir/file.txt (user-included)
            1:I am a file
            ...
            3:third
            4:fourth
<<<<<<< HEAD
            ...
            """)
=======
            """
    )
>>>>>>> f0edb8de


@pytest.mark.ragdaemon
@pytest.mark.asyncio
async def test_run_from_subdirectory(
    temp_testbed,
    mock_collect_user_input,
    mock_call_llm_api,
):
    """Run mentat from a subdirectory of the git root"""
    # Change to the subdirectory
    os.chdir("multifile_calculator")
    mock_collect_user_input.set_stream_messages(
        [
            (
                "Insert the comment # Hello on the first line of"
                " multifile_calculator/calculator.py and scripts/echo.py"
            ),
            "y",
            "q",
        ]
    )
    mock_call_llm_api.set_streamed_values(
        [
            dedent(
                """\
        I will insert a comment in both files.

        @@start
        {
            "file": "multifile_calculator/calculator.py",
            "action": "insert",
            "insert-after-line": 0,
            "insert-before-line": 1
        }
        @@code
        # Hello
        @@end
        @@start
        {
            "file": "scripts/echo.py",
            "action": "insert",
            "insert-after-line": 0,
            "insert-before-line": 1
        }
        @@code
        # Hello
        @@end"""
            )
        ]
    )

    session = Session(cwd=temp_testbed, paths=["multifile_calculator/calculator.py", "scripts"])
    session.start()
    await session.stream.recv(channel="client_exit")

    # Check that it works
    with open("calculator.py") as f:
        calculator_output = f.readlines()
    with open("../scripts/echo.py") as f:
        echo_output = f.readlines()
    assert calculator_output[0].strip() == "# Hello"
    assert echo_output[0].strip() == "# Hello"


@pytest.mark.ragdaemon
@pytest.mark.asyncio
async def test_run_from_superdirectory(
    temp_testbed,
    mock_collect_user_input,
    mock_call_llm_api,
):
    """Run mentat from outside the git root"""
    # Change to the subdirectory
    mock_collect_user_input.set_stream_messages(
        [
            (
                "Insert the comment # Hello on the first line of"
                " multifile_calculator/calculator.py and scripts/echo.py"
            ),
            "y",
            "q",
        ]
    )
    mock_call_llm_api.set_streamed_values(
        [
            dedent(
                """\
        I will insert a comment in both files.

        @@start
        {
            "file": "../multifile_calculator/calculator.py",
            "action": "insert",
            "insert-after-line": 0,
            "insert-before-line": 1
        }
        @@code
        # Hello
        @@end
        @@start
        {
            "file": "../scripts/echo.py",
            "action": "insert",
            "insert-after-line": 0,
            "insert-before-line": 1
        }
        @@code
        # Hello
        @@end"""
            )
        ]
    )

    session = Session(
        cwd=Path(temp_testbed) / "format_examples",
        paths=["../multifile_calculator/calculator.py", "../scripts"],
    )
    session.start()
    await session.stream.recv(channel="client_exit")

    # Check that it works
    with open("multifile_calculator/calculator.py") as f:
        calculator_output = f.readlines()
    with open("scripts/echo.py") as f:
        echo_output = f.readlines()
    assert calculator_output[0].strip() == "# Hello"
    assert echo_output[0].strip() == "# Hello"


@pytest.mark.ragdaemon
@pytest.mark.asyncio
async def test_change_after_creation(
    mock_collect_user_input,
    mock_call_llm_api,
):
    file_name = Path("hello_world.py")
    mock_collect_user_input.set_stream_messages(
        [
            "Conversation",
            "y",
            "q",
        ]
    )
    mock_call_llm_api.set_streamed_values(
        [
            dedent(
                f"""\
        Conversation

        @@start
        {{
            "file": "{file_name}",
            "action": "create-file"
        }}
        @@code
        @@end
        @@start
        {{
            "file": "{file_name}",
            "action": "insert",
            "insert-after-line": 0,
            "insert-before-line": 1
        }}
        @@code
        print("Hello, World!")
        @@end"""
            )
        ]
    )

    session = Session(cwd=Path.cwd())
    session.start()
    await session.stream.recv(channel="client_exit")

    with file_name.open() as f:
        output = f.read()
    assert output == 'print("Hello, World!")'


@pytest.mark.asyncio
@pytest.mark.no_git_testbed
async def test_changed_file(
    mocker,
    temp_testbed,
    mock_collect_user_input,
    mock_session_context,
):
    dir_name = "dir"
    file_name = "file.txt"
    file_path = Path(temp_testbed) / dir_name / file_name
    os.makedirs(dir_name, exist_ok=True)
    with open(file_path, "w") as file_file:
        file_file.write("I am a file")

    code_context = mock_session_context.code_context
    code_context.include(file_path)

    # Load code_file_manager's file_lines
    code_file_manager = mock_session_context.code_file_manager
    code_file_manager.read_file(file_path)

    # Update the included files
    with open(file_path, "w") as file_file:
        file_file.write("I was a file")

    # Try to write_changes
    file_edit = FileEdit(
        file_path=file_path,
        replacements=[Replacement(0, 1, ["I am a file", "with edited lines"])],
    )
    assert file_edit.is_valid()

    # Decline overwrite
    mock_collect_user_input.set_stream_messages(["n", "q"])
    await code_file_manager.write_changes_to_files([file_edit])
    assert file_path.read_text().splitlines() == ["I was a file"]

    # Accept overwrite
    mock_collect_user_input.set_stream_messages(["y", "q"])
    await code_file_manager.write_changes_to_files([file_edit])
    assert file_path.read_text().splitlines() == ["I am a file", "with edited lines"]<|MERGE_RESOLUTION|>--- conflicted
+++ resolved
@@ -58,13 +58,9 @@
             ...
             3:third
             4:fourth
-<<<<<<< HEAD
             ...
-            """)
-=======
             """
     )
->>>>>>> f0edb8de
 
 
 @pytest.mark.ragdaemon
