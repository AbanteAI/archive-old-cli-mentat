--- conflicted
+++ resolved
@@ -25,7 +25,10 @@
         ]
     )
 
-    mock_call_llm_api.set_generator_values([dedent("""\
+    mock_call_llm_api.set_generator_values(
+        [
+            dedent(
+                """\
         I will add a print statement.
 
         Steps:
@@ -40,16 +43,14 @@
         }}
         @@code
         print("Hello, world!")
-        @@end""".format(file_name=temp_file_name))])
+        @@end""".format(file_name=temp_file_name)
+            )
+        ]
+    )
 
     session = Session(cwd=Path.cwd(), paths=[temp_file_name])
-<<<<<<< HEAD
-    await session.start()
-    session.stream.stop()
-=======
-    session.start()
-    await session.stream.recv(channel="client_exit")
->>>>>>> 5661c913
+    session.start()
+    await session.stream.recv(channel="client_exit")
 
     # Check if the temporary file is modified as expected
     with open(temp_file_name, "r") as f:
@@ -59,9 +60,7 @@
 
 
 @pytest.mark.asyncio
-async def test_system_exits_on_exception(
-    mock_call_llm_api, mock_setup_api_key, mock_collect_user_input
-):
+async def test_system_exits_on_exception(mock_call_llm_api, mock_setup_api_key, mock_collect_user_input):
     mock_collect_user_input.set_stream_messages(
         [
             "respond with 'hello'",
@@ -73,19 +72,12 @@
     mock_call_llm_api.side_effect = Exception("Something went wrong")
 
     session = Session(cwd=Path.cwd())
-<<<<<<< HEAD
-    await session.start()
-    session.stream.stop()
-=======
-    session.start()
-    await session.stream.recv(channel="client_exit")
->>>>>>> 5661c913
-
-
-@pytest.mark.asyncio
-async def test_interactive_change_selection(
-    mock_call_llm_api, mock_setup_api_key, mock_collect_user_input
-):
+    session.start()
+    await session.stream.recv(channel="client_exit")
+
+
+@pytest.mark.asyncio
+async def test_interactive_change_selection(mock_call_llm_api, mock_setup_api_key, mock_collect_user_input):
     # Create a temporary file
     temp_file_name = Path("temp_interactive.py")
     with open(temp_file_name, "w") as f:
@@ -102,7 +94,10 @@
         ]
     )
 
-    mock_call_llm_api.set_generator_values([dedent("""\
+    mock_call_llm_api.set_generator_values(
+        [
+            dedent(
+                """\
         I will make three changes to the file.
 
         Steps:
@@ -139,16 +134,14 @@
         }}
         @@code
         print("Change 3")
-        @@end""".format(file_name=temp_file_name))])
+        @@end""".format(file_name=temp_file_name)
+            )
+        ]
+    )
 
     session = Session(cwd=Path.cwd(), paths=[temp_file_name])
-<<<<<<< HEAD
-    await session.start()
-    session.stream.stop()
-=======
-    session.start()
-    await session.stream.recv(channel="client_exit")
->>>>>>> 5661c913
+    session.start()
+    await session.stream.recv(channel="client_exit")
 
     # Check if the temporary file is modified as expected
     with open(temp_file_name, "r") as f:
@@ -160,9 +153,7 @@
 
 # Makes sure we're properly turning the model output into correct path no matter the os
 @pytest.mark.asyncio
-async def test_without_os_join(
-    mock_call_llm_api, mock_setup_api_key, mock_collect_user_input
-):
+async def test_without_os_join(mock_call_llm_api, mock_setup_api_key, mock_collect_user_input):
     temp_dir = "dir"
     temp_file_name = "temp.py"
     temp_file_path = Path(os.path.join(temp_dir, temp_file_name))
@@ -170,13 +161,14 @@
     with open(temp_file_path, "w") as f:
         f.write("# This is a temporary file.")
 
-    mock_collect_user_input.set_stream_messages(
-        ['Replace comment with print("Hello, world!")', "y", "q"]
-    )
+    mock_collect_user_input.set_stream_messages(['Replace comment with print("Hello, world!")', "y", "q"])
 
     # Use / here since that should always be what the model outputs
     fake_file_path = temp_dir + "/" + temp_file_name
-    mock_call_llm_api.set_generator_values([dedent("""\
+    mock_call_llm_api.set_generator_values(
+        [
+            dedent(
+                """\
         I will add a print statement.
         Steps:
         1. Add a print statement after the last line
@@ -189,15 +181,13 @@
         }}
         @@code
         print("Hello, world!")
-        @@end""".format(file_name=fake_file_path))])
+        @@end""".format(file_name=fake_file_path)
+            )
+        ]
+    )
     session = Session(cwd=Path.cwd(), paths=[temp_file_path])
-<<<<<<< HEAD
-    await session.start()
-    session.stream.stop()
-=======
-    session.start()
-    await session.stream.recv(channel="client_exit")
->>>>>>> 5661c913
+    session.start()
+    await session.stream.recv(channel="client_exit")
     mock_collect_user_input.reset_mock()
     with open(temp_file_path, "r") as f:
         content = f.read()
@@ -206,9 +196,7 @@
 
 
 @pytest.mark.asyncio
-async def test_sub_directory(
-    mock_call_llm_api, mock_setup_api_key, mock_collect_user_input, monkeypatch
-):
+async def test_sub_directory(mock_call_llm_api, mock_setup_api_key, mock_collect_user_input, monkeypatch):
     with monkeypatch.context() as m:
         m.chdir("scripts")
         file_name = "calculator.py"
@@ -220,7 +208,10 @@
             ]
         )
 
-        mock_call_llm_api.set_generator_values([dedent(f"""\
+        mock_call_llm_api.set_generator_values(
+            [
+                dedent(
+                    f"""\
             Conversation
 
             @@start
@@ -232,16 +223,14 @@
             }}
             @@code
             print("Hello, world!")
-            @@end""")])
+            @@end"""
+                )
+            ]
+        )
 
         session = Session(cwd=Path.cwd(), paths=[file_name])
-<<<<<<< HEAD
-        await session.start()
-        session.stream.stop()
-=======
         session.start()
         await session.stream.recv(channel="client_exit")
->>>>>>> 5661c913
 
         # Check if the temporary file is modified as expected
         with open(file_name, "r") as f:
