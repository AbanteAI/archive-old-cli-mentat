{
<<<<<<< HEAD
  "include": ["mentat"],
  "ignore": ["testbed", "tests"],
  "reportImplicitOverride": true
=======
    "include": ["mentat"],
    "ignore": ["testbed", "tests", "scripts"],
    "typeCheckingMode": "strict",
>>>>>>> 60b74588
}<|MERGE_RESOLUTION|>--- conflicted
+++ resolved
@@ -1,11 +1,6 @@
 {
-<<<<<<< HEAD
   "include": ["mentat"],
-  "ignore": ["testbed", "tests"],
+  "ignore": ["testbed", "tests", "scripts"],
+  "typeCheckingMode": "strict",
   "reportImplicitOverride": true
-=======
-    "include": ["mentat"],
-    "ignore": ["testbed", "tests", "scripts"],
-    "typeCheckingMode": "strict",
->>>>>>> 60b74588
 }