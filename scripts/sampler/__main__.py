--- conflicted
+++ resolved
@@ -11,11 +11,6 @@
 from typing import Any
 
 from finetune import generate_finetune
-<<<<<<< HEAD
-from remove_context import remove_context
-from spice import Spice
-=======
->>>>>>> fd17d743
 from validate import validate_sample
 
 from mentat.sampler.sample import Sample
