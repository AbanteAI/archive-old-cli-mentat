--- conflicted
+++ resolved
@@ -14,18 +14,12 @@
 from run import run_sample
 from validate import validate_sample
 
-<<<<<<< HEAD
-from mentat.llm_api_handler import count_tokens
-from mentat.sampler.sample import Sample
-from mentat.utils import mentat_dir_path
-from tests.benchmarks.benchmark_runner import (
-=======
 from benchmarks.benchmark_runner import (
->>>>>>> 0c4a6777
     compare_diffs,
     grade_diff_syntax,
     grade_model_response,
 )
+from mentat.llm_api_handler import count_tokens
 from mentat.sampler.sample import Sample
 from mentat.utils import mentat_dir_path
 
